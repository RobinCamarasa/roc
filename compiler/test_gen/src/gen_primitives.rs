#![cfg(test)]

use crate::assert_evals_to;
use crate::assert_llvm_evals_to;
use crate::assert_non_opt_evals_to;
use indoc::indoc;
use roc_std::RocStr;

#[test]
fn basic_int() {
    assert_evals_to!("123", 123, i64);
}

#[test]
fn basic_float() {
    assert_evals_to!("1234.0", 1234.0, f64);
}

#[test]
fn branch_first_float() {
    assert_evals_to!(
        indoc!(
            r#"
                when 1.23 is
                    1.23 -> 12
                    _ -> 34
            "#
        ),
        12,
        i64
    );
}

#[test]
fn branch_second_float() {
    assert_evals_to!(
        indoc!(
            r#"
                when 2.34 is
                    1.23 -> 63
                    _ -> 48
            "#
        ),
        48,
        i64
    );
}

#[test]
fn branch_third_float() {
    assert_evals_to!(
        indoc!(
            r#"
               when 10.0 is
                   1.0 -> 63
                   2.0 -> 48
                   _ -> 112
            "#
        ),
        112,
        i64
    );
}

#[test]
fn branch_first_int() {
    assert_evals_to!(
        indoc!(
            r#"
                when 1 is
                    1 -> 12
                    _ -> 34
            "#
        ),
        12,
        i64
    );
}

#[test]
fn branch_second_int() {
    assert_evals_to!(
        indoc!(
            r#"
                when 2 is
                    1 -> 63
                    _ -> 48
            "#
        ),
        48,
        i64
    );
}

#[test]
fn branch_third_int() {
    assert_evals_to!(
        indoc!(
            r#"
                when 10 is
                    1 -> 63
                    2 -> 48
                    _ -> 112
            "#
        ),
        112,
        i64
    );
}

#[test]
fn branch_store_variable() {
    assert_evals_to!(
        indoc!(
            r#"
                when 0 is
                    1 -> 12
                    a -> a
            "#
        ),
        0,
        i64
    );
}

#[test]
fn when_one_element_tag() {
    assert_evals_to!(
        indoc!(
            r#"
            x : [ Pair (Int a) (Int a) ]
            x = Pair 0x2 0x3

            when x is
                Pair l r -> l + r
            "#
        ),
        5,
        i64
    );
}

#[test]
fn when_two_element_tag_first() {
    assert_evals_to!(
        indoc!(
            r#"
            x : [A (Int *), B (Int *)]
            x = A 0x2

            when x is
                A v -> v
                B v -> v
            "#
        ),
        2,
        i64
    );
}

#[test]
fn when_two_element_tag_second() {
    assert_evals_to!(
        indoc!(
            r#"
            x : [A (Int *), B (Int *)]
            x = B 0x3

            when x is
                A v -> v
                B v -> v
            "#
        ),
        3,
        i64
    );
}

#[test]
fn gen_when_one_branch() {
    assert_evals_to!(
        indoc!(
            r#"
                when 3.14 is
                    _ -> 23
            "#
        ),
        23,
        i64
    );
}

#[test]
fn gen_large_when_int() {
    assert_evals_to!(
        indoc!(
            r#"
                foo = \num ->
                    when num is
                        0 -> 200
                        -3 -> 111 # TODO adding more negative numbers reproduces parsing bugs here
                        3 -> 789
                        1 -> 123
                        2 -> 456
                        _ -> 1000

                foo -3
            "#
        ),
        111,
        i64
    );
}

// #[test]
// fn gen_large_when_float() {
//     assert_evals_to!(
//         indoc!(
//             r#"
//                 foo = \num ->
//                     when num is
//                         0.5 -> 200.1
//                         -3.6 -> 111.2 # TODO adding more negative numbers reproduces parsing bugs here
//                         3.6 -> 789.5
//                         1.7 -> 123.3
//                         2.8 -> 456.4
//                         _ -> 1000.6

//                 foo -3.6
//             "#
//         ),
//         111.2,
//         f64
//     );
// }

#[test]
fn or_pattern() {
    assert_evals_to!(
        indoc!(
            r#"
            when 2 is
                1 | 2 -> 42
                _ -> 1
            "#
        ),
        42,
        i64
    );
}

#[test]
fn apply_identity() {
    assert_evals_to!(
        indoc!(
            r#"
                identity = \a -> a

                identity 5
            "#
        ),
        5,
        i64
    );
}

#[test]
fn apply_unnamed_identity() {
    assert_evals_to!(
        indoc!(
            r#"
            wrapper = \{} ->
                (\a -> a) 5

            wrapper {}
            "#
        ),
        5,
        i64
    );
}

#[test]
fn return_unnamed_fn() {
    assert_evals_to!(
        indoc!(
            r#"
            wrapper = \{} ->
                alwaysFloatIdentity : Int * -> (Float a -> Float a)
                alwaysFloatIdentity = \_ ->
                    (\a -> a)

                (alwaysFloatIdentity 2) 3.14

            wrapper {}
            "#
        ),
        3.14,
        f64
    );
}

#[test]
fn gen_when_fn() {
    assert_evals_to!(
        indoc!(
            r#"
                limitedNegate = \num ->
                    when num is
                        1 -> -1
                        -1 -> 1
                        _ -> num

                limitedNegate 1
            "#
        ),
        -1,
        i64
    );
}

#[test]
fn gen_basic_def() {
    assert_evals_to!(
        indoc!(
            r#"
                answer = 42

                answer
            "#
        ),
        42,
        i64
    );

    assert_evals_to!(
        indoc!(
            r#"
                pi = 3.14

                pi
            "#
        ),
        3.14,
        f64
    );
}

#[test]
fn gen_multiple_defs() {
    assert_evals_to!(
        indoc!(
            r#"
                answer = 42

                pi = 3.14

                if pi > 3 then answer else answer
            "#
        ),
        42,
        i64
    );

    assert_evals_to!(
        indoc!(
            r#"
                answer = 42

                pi = 3.14

                if answer > 3 then pi else pi
            "#
        ),
        3.14,
        f64
    );
}

// These tests caught a bug in how Defs are converted to the mono IR
// but they have UnusedDef or UnusedArgument problems, and don't run any more
//    #[test]
//    fn gen_chained_defs() {
//        assert_evals_to!(
//            indoc!(
//                r#"
//                    x = i1
//                    i3 = i2
//                    i1 = 1337
//                    i2 = i1
//                    y = 12.4
//
//                    i3
//                "#
//            ),
//            1337,
//            i64
//        );
//    }
//
//    #[test]
//    fn gen_nested_defs_old() {
//        assert_evals_to!(
//            indoc!(
//                r#"
//                    x = 5
//
//                    answer =
//                        i3 = i2
//
//                        nested =
//                            a = 1.0
//                            b = 5
//
//                            i1
//
//                        i1 = 1337
//                        i2 = i1
//
//
//                        nested
//
//                    # None of this should affect anything, even though names
//                    # overlap with the previous nested defs
//                    unused =
//                        nested = 17
//
//                        i1 = 84.2
//
//                        nested
//
//                    y = 12.4
//
//                    answer
//                "#
//            ),
//            1337,
//            i64
//        );
//    }
//
//    #[test]
//    fn let_x_in_x() {
//        assert_evals_to!(
//            indoc!(
//                r#"
//                    x = 5
//
//                    answer =
//                        1337
//
//                    unused =
//                        nested = 17
//                        nested
//
//                    answer
//                "#
//            ),
//            1337,
//            i64
//        );
//    }

#[test]
fn factorial() {
    assert_evals_to!(
        indoc!(
            r#"
            factorial = \n, accum ->
                when n is
                    0 ->
                        accum

                    _ ->
                        factorial (n - 1) (n * accum)

            factorial 10 1
            "#
        ),
        3628800,
        i64
    );
}

#[test]
fn peano1() {
    assert_non_opt_evals_to!(
        indoc!(
            r#"
                Peano : [ S Peano, Z ]

                three : Peano
                three = S (S (S Z))

                when three is
                    Z -> 2
                    S _ -> 1
                "#
        ),
        1,
        i64
    );
}

#[test]
fn peano2() {
    assert_non_opt_evals_to!(
        indoc!(
            r#"
                Peano : [ S Peano, Z ]

                three : Peano
                three = S (S (S Z))

                when three is
                    S (S _) -> 1
                    S (_) -> 0
                    Z -> 0
                "#
        ),
        1,
        i64
    );
}

#[test]
fn top_level_constant() {
    assert_evals_to!(
        indoc!(
            r#"
            app "test" provides [ main ] to "./platform"

            pi = 3.1415

            main =
                pi + pi
                "#
        ),
        3.1415 + 3.1415,
        f64
    );
}

#[test]
fn linked_list_len_0() {
    assert_non_opt_evals_to!(
        indoc!(
            r#"
            app "test" provides [ main ] to "./platform"

            LinkedList a : [ Nil, Cons a (LinkedList a) ]

            len : LinkedList a -> Int *
            len = \list ->
                when list is
                    Nil -> 0
                    Cons _ rest -> 1 + len rest

            main =
                nil : LinkedList F64
                nil = Nil

                len nil
            "#
        ),
        0,
        i64
    );
}

#[test]
fn linked_list_len_twice_0() {
    assert_non_opt_evals_to!(
        indoc!(
            r#"
            app "test" provides [ main ] to "./platform"

            LinkedList a : [ Nil, Cons a (LinkedList a) ]

            nil : LinkedList I64
            nil = Nil

            length : LinkedList a -> Int *
            length = \list ->
                when list is
                    Nil -> 0
                    Cons _ rest -> 1 + length rest

            main =
                length nil + length nil
            "#
        ),
        0,
        i64
    );
}

#[test]
fn linked_list_len_1() {
    assert_non_opt_evals_to!(
        indoc!(
            r#"
            app "test" provides [ main ] to "./platform"

            LinkedList a : [ Nil, Cons a (LinkedList a) ]

            one : LinkedList (Int *)
            one = Cons 1 Nil

            length : LinkedList a -> Int *
            length = \list ->
                when list is
                    Nil -> 0
                    Cons _ rest -> 1 + length rest

            main =
                length one
            "#
        ),
        1,
        i64
    );
}

#[test]
fn linked_list_len_twice_1() {
    assert_non_opt_evals_to!(
        indoc!(
            r#"
            app "test" provides [ main ] to "./platform"

            LinkedList a : [ Nil, Cons a (LinkedList a) ]

            one : LinkedList (Int *)
            one = Cons 1 Nil

            length : LinkedList a -> Int *
            length = \list ->
                when list is
                    Nil -> 0
                    Cons _ rest -> 1 + length rest

            main =
                length one + length one
                "#
        ),
        2,
        i64
    );
}

#[test]
fn linked_list_len_3() {
    assert_non_opt_evals_to!(
        indoc!(
            r#"
            app "test" provides [ main ] to "./platform"

            LinkedList a : [ Nil, Cons a (LinkedList a) ]

            three : LinkedList (Int *)
            three = Cons 3 (Cons 2 (Cons 1 Nil))

            length : LinkedList a -> Int *
            length = \list ->
                when list is
                    Nil -> 0
                    Cons _ rest -> 1 + length rest


            main =
                length three
            "#
        ),
        3,
        i64
    );
}

#[test]
fn linked_list_sum_num_a() {
    assert_non_opt_evals_to!(
        indoc!(
            r#"
            app "test" provides [ main ] to "./platform"

            LinkedList a : [ Nil, Cons a (LinkedList a) ]

            three : LinkedList (Int *)
            three = Cons 3 (Cons 2 (Cons 1 Nil))


            sum : LinkedList (Num a) -> Num a
            sum = \list ->
                when list is
                    Nil -> 0
                    Cons x rest -> x + sum rest

            main =
                sum three
            "#
        ),
        3 + 2 + 1,
        i64
    )
}

#[test]
fn linked_list_sum_int() {
    assert_non_opt_evals_to!(
        indoc!(
            r#"
            app "test" provides [ main ] to "./platform"

            LinkedList a : [ Nil, Cons a (LinkedList a) ]

            zero : LinkedList (Int *)
            zero = Nil

            sum : LinkedList (Int a) -> Int a
            sum = \list ->
                when list is
                    Nil -> 0
                    Cons x rest -> x + sum rest

            main =
                sum zero
            "#
        ),
        0,
        i64
    )
}

#[test]
fn linked_list_map() {
    assert_non_opt_evals_to!(
        indoc!(
            r#"
            app "test" provides [ main ] to "./platform"

            LinkedList a : [ Nil, Cons a (LinkedList a) ]

            three : LinkedList (Int *)
            three = Cons 3 (Cons 2 (Cons 1 Nil))

            sum : LinkedList (Num a) -> Num a
            sum = \list ->
                when list is
                    Nil -> 0
                    Cons x rest -> x + sum rest

            map : (a -> b), LinkedList a -> LinkedList b
            map = \f, list ->
                when list is
                    Nil -> Nil
                    Cons x rest -> Cons (f x) (map f rest)

            main =
                sum (map (\_ -> 1) three)
            "#
        ),
        3,
        i64
    );
}

#[test]
fn when_nested_maybe() {
    assert_evals_to!(
        indoc!(
            r#"
            Maybe a : [ Nothing, Just a ]

            x : Maybe (Maybe (Int a))
            x = Just (Just 41)

            when x is
                Just (Just v) -> v + 0x1
                _ -> 0x1
                "#
        ),
        42,
        i64
    );

    assert_evals_to!(
        indoc!(
            r#"
            Maybe a : [ Nothing, Just a ]

            x : Maybe (Maybe (Int *))
            x = Just Nothing

            when x is
                Just (Just v) -> v + 0x1
                Just Nothing -> 0x2
                Nothing -> 0x1
                "#
        ),
        2,
        i64
    );

    assert_evals_to!(
        indoc!(
            r#"
            Maybe a : [ Nothing, Just a ]

            x : Maybe (Maybe (Int *))
            x = Nothing

            when x is
                Just (Just v) -> v + 0x1
                Just Nothing -> 0x2
                Nothing -> 0x1
                "#
        ),
        1,
        i64
    );
}

#[test]
fn when_peano() {
    assert_non_opt_evals_to!(
        indoc!(
            r#"
                Peano : [ S Peano, Z ]

                three : Peano
                three = S (S (S Z))

                when three is
                    S (S _) -> 1
                    S (_) -> 2
                    Z -> 3
                "#
        ),
        1,
        i64
    );

    assert_non_opt_evals_to!(
        indoc!(
            r#"
                Peano : [ S Peano, Z ]

                three : Peano
                three = S Z

                when three is
                    S (S _) -> 1
                    S (_) -> 2
                    Z -> 3
                "#
        ),
        2,
        i64
    );

    assert_non_opt_evals_to!(
        indoc!(
            r#"
                Peano : [ S Peano, Z ]

                three : Peano
                three = Z

                when three is
                    S (S _) -> 1
                    S (_) -> 2
                    Z -> 3
                "#
        ),
        3,
        i64
    );
}

#[test]
#[should_panic(expected = "Roc failed with message: ")]
fn overflow_frees_list() {
    assert_evals_to!(
        indoc!(
            r#"
            myList = [1,2,3]

            # integer overflow; must use the list so it is defined before the overflow
            # the list will then be freed in a cleanup block
            n : I64
            n = 9_223_372_036_854_775_807 + (Num.intCast (List.len myList))

            index : Nat
            index = Num.intCast n

            List.get myList index
                 "#
        ),
        3,
        i64
    );
}

#[test]
#[should_panic(expected = "Roc failed with message: ")]
fn undefined_variable() {
    assert_evals_to!(
        indoc!(
            r#"
                 if True then
                     x + z
                 else
                     y + z
                 "#
        ),
        3,
        i64
    );
}

#[test]
#[should_panic(expected = "Roc failed with message: ")]
fn annotation_without_body() {
    assert_evals_to!(
        indoc!(
            r#"
            foo : Int *


            foo
            "#
        ),
        3,
        i64
    );
}

#[test]
fn simple_closure() {
    assert_evals_to!(
        indoc!(
            r#"
            app "test" provides [ main ] to "./platform"

            x = 42

            f = \{} -> x


            main =
                f {}
            "#
        ),
        42,
        i64
    );
}

#[test]
fn nested_closure() {
    assert_evals_to!(
        indoc!(
            r#"
            app "test" provides [ main ] to "./platform"

            foo = \{} ->
                x = 41
                y = 1
                f = \{} -> x + y
                f

            main =
                g = foo {}
                g {}
            "#
        ),
        42,
        i64
    );
}

#[test]
fn closure_in_list() {
    assert_evals_to!(
        indoc!(
            r#"
            app "test" provides [ main ] to "./platform"

            foo = \{} ->
                x = 41

                f = \{} -> x

                [ f ]

            main =
                items = foo {}

                List.len items
            "#
        ),
        1,
        i64
    );
}

#[test]
fn specialize_closure() {
    use roc_std::RocList;

    assert_evals_to!(
        indoc!(
            r#"
            app "test" provides [ main ] to "./platform"

            foo = \{} ->
                x = 41
                y = [1]

                f = \{} -> x
                g = \{} -> x + Num.intCast (List.len y)

                [ f, g ]

            apply = \f -> f {}

            main =
                items = foo {}

                List.map items apply
            "#
        ),
        RocList::from_slice(&[41, 42]),
        RocList<i64>
    );
}

#[test]
fn io_poc_effect() {
    assert_non_opt_evals_to!(
        indoc!(
            r#"
            app "test" provides [ main ] to "./platform"

            Effect a : [ @Effect ({} -> a) ]

            succeed : a -> Effect a
            succeed = \x -> @Effect \{} -> x

            runEffect : Effect a -> a
            runEffect = \@Effect thunk -> thunk {}

            foo : Effect F64
            foo =
                succeed 3.14

            main : F64
            main =
                runEffect foo

            "#
        ),
        3.14,
        f64
    );
}

#[test]
fn io_poc_desugared() {
    assert_evals_to!(
        indoc!(
            r#"
            app "test" provides [ main ] to "./platform"

            # succeed : a -> ({} -> a)
            succeed = \x -> \_ -> x

            foo : Str -> F64
            foo =
                succeed 3.14

            # runEffect : ({} ->  a) -> a
            runEffect = \thunk -> thunk ""

            main : F64
            main =
                runEffect foo
            "#
        ),
        3.14,
        f64
    );
}

#[test]
fn return_wrapped_function_pointer() {
    assert_non_opt_evals_to!(
        indoc!(
            r#"
            app "test" provides [ main ] to "./platform"

            Effect a : [ @Effect ({} -> a) ]

            foo : Effect {}
            foo = @Effect \{} -> {}

            main : Effect {}
            main = foo
            "#
        ),
        1,
        i64,
        |_| 1
    );
}

#[test]
fn return_wrapped_function_pointer_b() {
    assert_non_opt_evals_to!(
        indoc!(
            r#"
            app "test" provides [ main ] to "./platform"


            foo : { x: (I64 -> Str) }
            foo = { x:  (\_ -> "foobar") }

            main : { x:  (I64 -> Str) }
            main = foo
            "#
        ),
        1,
        i64,
        |_| 1
    );
}

#[test]
fn return_wrapped_closure() {
    assert_non_opt_evals_to!(
        indoc!(
            r#"
            app "test" provides [ main ] to "./platform"

            Effect a : [ @Effect ({} -> a) ]

            foo : Effect {}
            foo =
                x = 5

                @Effect (\{} -> if x > 3 then {} else {})

            main : Effect {}
            main = foo
            "#
        ),
        1,
        i64,
        |_| 1
    );
}

#[test]
fn linked_list_is_singleton() {
    assert_non_opt_evals_to!(
        indoc!(
            r#"
            app "test" provides [ main ] to "./platform"

            ConsList a : [ Cons a (ConsList a), Nil ]

            empty : ConsList a
            empty = Nil

            isSingleton : ConsList a -> Bool
            isSingleton = \list ->
                when list is
                    Cons _ Nil ->
                        True

                    _ ->
                        False

            main : Bool
            main =
                myList : ConsList I64
                myList = empty

                isSingleton myList
            "#
        ),
        false,
        bool
    );
}

#[test]
fn linked_list_is_empty_1() {
    assert_non_opt_evals_to!(
        indoc!(
            r#"
            app "test" provides [ main ] to "./platform"

            ConsList a : [ Cons a (ConsList a), Nil ]

            empty : ConsList a
            empty = Nil

            isEmpty : ConsList a -> Bool
            isEmpty = \list ->
                when list is
                    Cons _ _ ->
                        False

                    Nil ->
                        True

            main : Bool
            main =
                myList : ConsList (Int *)
                myList = empty

                isEmpty myList
            "#
        ),
        true,
        bool
    );
}

#[test]
fn linked_list_is_empty_2() {
    assert_non_opt_evals_to!(
        indoc!(
            r#"
            app "test" provides [ main ] to "./platform"

            ConsList a : [ Cons a (ConsList a), Nil ]

            isEmpty : ConsList a -> Bool
            isEmpty = \list ->
                when list is
                    Cons _ _ ->
                        False

                    Nil ->
                        True

            main : Bool
            main =
                myList : ConsList I64
                myList = Cons 0x1 Nil

                isEmpty myList
            "#
        ),
        false,
        bool
    );
}

#[test]
fn linked_list_singleton() {
    // verifies only that valid llvm is produced
    assert_non_opt_evals_to!(
        indoc!(
            r#"
            app "test" provides [ main ] to "./platform"

            ConsList a : [ Cons a (ConsList a), Nil ]

            main : ConsList I64
            main = Cons 0x1 Nil
            "#
        ),
        0,
        i64,
        |_| 0
    );
}

#[test]
fn recursive_function_with_rigid() {
    assert_non_opt_evals_to!(
        indoc!(
            r#"
            app "test" provides [ main ] to "./platform"

            State a : { count : I64, x : a }

            foo : State a -> Int *
            foo = \state ->
                if state.count == 0 then
                    0
                else
                    1 + foo { count: state.count - 1, x: state.x }

            main : Int *
            main =
                foo { count: 3, x: {} }
            "#
        ),
        3,
        i64
    );
}

#[test]
fn rbtree_insert() {
    assert_non_opt_evals_to!(
        indoc!(
            r#"
            app "test" provides [ main ] to "./platform"

            NodeColor : [ Red, Black ]

            RedBlackTree k v : [ Node NodeColor k v (RedBlackTree k v) (RedBlackTree k v), Empty ]

            Key k : Num k

            insert : Key k, v, RedBlackTree (Key k) v -> RedBlackTree (Key k) v
            insert = \key, value, dict ->
                when insertHelp key value dict is
                    Node Red k v l r ->
                        Node Black k v l r

                    x ->
                        x

            insertHelp : (Key k), v, RedBlackTree (Key k) v -> RedBlackTree (Key k) v
            insertHelp = \key, value, dict ->
              when dict is
                Empty ->
                  # New nodes are always red. If it violates the rules, it will be fixed
                  # when balancing.
                  Node Red key value Empty Empty

                Node nColor nKey nValue nLeft nRight ->
                  when Num.compare key nKey is
                    LT ->
                      balance nColor nKey nValue (insertHelp key value nLeft) nRight

                    EQ ->
                      Node nColor nKey value nLeft nRight

                    GT ->
                      balance nColor nKey nValue nLeft (insertHelp key value nRight)

            balance : NodeColor, k, v, RedBlackTree k v, RedBlackTree k v -> RedBlackTree k v
            balance = \color, key, value, left, right ->
              when right is
                Node Red rK rV rLeft rRight ->
                  when left is
                    Node Red lK lV lLeft lRight ->
                      Node
                        Red
                        key
                        value
                        (Node Black lK lV lLeft lRight)
                        (Node Black rK rV rLeft rRight)

                    _ ->
                      Node color rK rV (Node Red key value left rLeft) rRight

                _ ->
                  when left is
                    Node Red lK lV (Node Red llK llV llLeft llRight) lRight ->
                      Node
                        Red
                        lK
                        lV
                        (Node Black llK llV llLeft llRight)
                        (Node Black key value lRight right)

                    _ ->
                      Node color key value left right

            show : RedBlackTree I64 {} -> Str
            show = \tree ->
                when tree is
                    Empty -> "Empty"
                    Node _ _ _ _ _ -> "Node"


            main : Str
            main =
                show (insert 0 {} Empty)
            "#
        ),
        RocStr::from_slice("Node".as_bytes()),
        RocStr
    );
}

#[test]
fn rbtree_balance_3() {
    assert_non_opt_evals_to!(
        indoc!(
            r#"
            app "test" provides [ main ] to "./platform"

            RedBlackTree k : [ Node k (RedBlackTree k) (RedBlackTree k), Empty ]

            balance : k, RedBlackTree k -> RedBlackTree k
            balance = \key, left ->
                Node key left Empty

            main : RedBlackTree (Int *)
            main =
                balance 0 Empty
            "#
        ),
        false,
        *const i64,
        |x: *const i64| x.is_null()
    );
}

#[test]
#[ignore]
fn rbtree_layout_issue() {
    // there is a flex var in here somewhere that blows up layout creation
    assert_non_opt_evals_to!(
        indoc!(
            r#"
            app "test" provides [ main ] to "./platform"

            NodeColor : [ Red, Black ]

            RedBlackTree k v : [ Node NodeColor k v (RedBlackTree k v) (RedBlackTree k v), Empty ]

            # balance : NodeColor, k, v, RedBlackTree k v -> RedBlackTree k v
            balance = \color, key, value, right ->
              when right is
                Node Red _ _ rLeft rRight ->
                    Node color key value rLeft rRight


                _ ->
                    Empty

            show : RedBlackTree * * -> Str
            show = \tree ->
                when tree is
                    Empty -> "Empty"
                    Node _ _ _ _ _ -> "Node"

            zero : I64
            zero = 0

            main : Str
            main = show (balance Red zero zero Empty)
            "#
        ),
        RocStr::from_slice("Empty".as_bytes()),
        RocStr
    );
}

#[test]
#[ignore]
fn rbtree_balance_mono_problem() {
    // because of how the function is written, only `Red` is used and so in the function's
    // type, the first argument is a unit and dropped. Apparently something is weird with
    // constraint generation where the specialization required by `main` does not fix the
    // problem. As a result, the first argument is dropped and we run into issues down the line
    //
    // concretely, the `rRight` symbol will not be defined
    assert_non_opt_evals_to!(
        indoc!(
            r#"
            app "test" provides [ main ] to "./platform"

            NodeColor : [ Red, Black ]

            RedBlackTree k v : [ Node NodeColor k v (RedBlackTree k v) (RedBlackTree k v), Empty ]

            # balance : NodeColor, k, v, RedBlackTree k v, RedBlackTree k v -> RedBlackTree k v
            balance = \color, key, value, left, right ->
              when right is
                Node Red rK rV rLeft rRight ->
                  when left is
                    Node Red lK lV lLeft lRight ->
                      Node
                        Red
                        key
                        value
                        (Node Black lK lV lLeft lRight)
                        (Node Black rK rV rLeft rRight)

                    _ ->
                      Node color rK rV (Node Red key value left rLeft) rRight

                _ ->
                    Empty

            show : RedBlackTree * * -> Str
            show = \tree ->
                when tree is
                    Empty -> "Empty"
                    Node _ _ _ _ _ -> "Node"


            main : Str
            main = show (balance Red 0 0 Empty Empty)
            "#
        ),
        RocStr::from_slice("Empty".as_bytes()),
        RocStr
    );
}

#[test]
fn rbtree_balance_full() {
    assert_non_opt_evals_to!(
        indoc!(
            r#"
            app "test" provides [ main ] to "./platform"

            NodeColor : [ Red, Black ]

            RedBlackTree k v : [ Node NodeColor k v (RedBlackTree k v) (RedBlackTree k v), Empty ]

            balance : NodeColor, k, v, RedBlackTree k v, RedBlackTree k v -> RedBlackTree k v
            balance = \color, key, value, left, right ->
              when right is
                Node Red rK rV rLeft rRight ->
                  when left is
                    Node Red lK lV lLeft lRight ->
                      Node
                        Red
                        key
                        value
                        (Node Black lK lV lLeft lRight)
                        (Node Black rK rV rLeft rRight)

                    _ ->
                      Node color rK rV (Node Red key value left rLeft) rRight

                _ ->
                  when left is
                    Node Red lK lV (Node Red llK llV llLeft llRight) lRight ->
                      Node
                        Red
                        lK
                        lV
                        (Node Black llK llV llLeft llRight)
                        (Node Black key value lRight right)

                    _ ->
                      Node color key value left right

            main : RedBlackTree F64 F64
            main =
                balance Red 0 0 Empty Empty
            "#
        ),
        true,
        usize,
        |x| x != 0
    );
}

#[test]
fn nested_pattern_match_two_ways() {
    // exposed an issue in the ordering of pattern match checks when ran with `--release` mode
    assert_non_opt_evals_to!(
        indoc!(
            r#"
            app "test" provides [ main ] to "./platform"

            ConsList a : [ Cons a (ConsList a), Nil ]

            balance : ConsList (Int *) -> Int *
            balance = \right ->
              when right is
                Cons 1 foo ->
                    when foo is
                        Cons 1 _ -> 3
                        _ -> 3
                _ -> 3

            main : Int *
            main =
                when balance Nil is
                    _ -> 3
            "#
        ),
        3,
        i64
    );

    assert_non_opt_evals_to!(
        indoc!(
            r#"
            app "test" provides [ main ] to "./platform"

            ConsList a : [ Cons a (ConsList a), Nil ]

            balance : ConsList (Int *) -> Int *
            balance = \right ->
              when right is
                Cons 1 (Cons 1 _) -> 3
                _ -> 3

            main : Int *
            main =
                when balance Nil is
                    _ -> 3
            "#
        ),
        3,
        i64
    );
}

#[test]
fn linked_list_guarded_double_pattern_match() {
    // the important part here is that the first case (with the nested Cons) does not match
    // TODO this also has undefined behavior
    assert_non_opt_evals_to!(
        indoc!(
            r#"
            app "test" provides [ main ] to "./platform"

            ConsList a : [ Cons a (ConsList a), Nil ]

            balance : ConsList (Int *) -> Int *
            balance = \right ->
              when right is
                Cons 1 foo ->
                    when foo is
                        Cons 1 _ -> 3
                        _ -> 3
                _ -> 3

            main : Int *
            main =
                when balance Nil is
                    _ -> 3
            "#
        ),
        3,
        i64
    );
}

#[test]
fn linked_list_double_pattern_match() {
    assert_non_opt_evals_to!(
        indoc!(
            r#"
            app "test" provides [ main ] to "./platform"

            ConsList a : [ Cons a (ConsList a), Nil ]

            foo : ConsList (Int a) -> Int a
            foo = \list ->
                when list is
                    Cons _ (Cons x _) -> x
                    _ -> 0

            main : Int *
            main =
                foo (Cons 1 (Cons 32 Nil))
            "#
        ),
        32,
        i64
    );
}

#[test]
fn binary_tree_double_pattern_match() {
    assert_non_opt_evals_to!(
        indoc!(
            r#"
            app "test" provides [ main ] to "./platform"

            BTree : [ Node BTree BTree, Leaf I64 ]

            foo : BTree -> I64
            foo = \btree ->
                when btree is
                    Node (Node (Leaf x) _) _ -> x
                    _ -> 1

            main : I64
            main =
                foo (Node (Node (Leaf 32) (Leaf 2)) (Leaf 3))
            "#
        ),
        32,
        i64
    );
}

#[test]
fn unified_empty_closure_bool() {
    // none of the Closure tags will have a payload
    // this was not handled correctly in the past
    assert_non_opt_evals_to!(
        indoc!(
            r#"
            app "test" provides [ main ] to "./platform"

            foo = \{} ->
                when A is
                    A -> (\_ -> 3.14)
                    B -> (\_ -> 3.14)

            main : Float *
            main =
                (foo {}) 0
            "#
        ),
        3.14,
        f64
    );
}

#[test]
fn unified_empty_closure_byte() {
    // none of the Closure tags will have a payload
    // this was not handled correctly in the past
    assert_non_opt_evals_to!(
        indoc!(
            r#"
            app "test" provides [ main ] to "./platform"

            foo = \{} ->
                when A is
                    A -> (\_ -> 3.14)
                    B -> (\_ -> 3.14)
                    C -> (\_ -> 3.14)

            main : Float *
            main =
                (foo {}) 0
            "#
        ),
        3.14,
        f64
    );
}

#[test]
fn task_always_twice() {
    assert_non_opt_evals_to!(
        indoc!(
            r#"
            app "test" provides [ main ] to "./platform"

            Effect a : [ @Effect ({} -> a) ]

            effectAlways : a -> Effect a
            effectAlways = \x ->
                inner = \{} -> x

                @Effect inner

            effectAfter : Effect a, (a -> Effect b) -> Effect b
            effectAfter = \(@Effect thunk), transform -> transform (thunk {})

            Task a err : Effect (Result a err)

            always : a -> Task a *
            always = \x -> effectAlways (Ok x)

            fail : err -> Task * err
            fail = \x -> effectAlways (Err x)

            after : Task a err, (a -> Task b err) -> Task b err
            after = \task, transform ->
                effectAfter task \res ->
                    when res is
                        Ok x -> transform x
                        Err e -> fail e

            main : Task {} (Float *)
            main = after (always "foo") (\_ -> always {})

            "#
        ),
        0,
        i64,
        |_| 0
    );
}

#[test]
fn wildcard_rigid() {
    assert_non_opt_evals_to!(
        indoc!(
            r#"
            app "test" provides [ main ] to "./platform"

            Effect a : [ @Effect ({} -> a) ]

            Task a err : Effect (Result a err)

            # this failed because of the `*`, but worked with `err`
            always : a -> Task a *
            always = \x ->
                inner = \{} -> (Ok x)

                @Effect inner


            main : Task {} (Float *)
            main = always {}
            "#
        ),
        0,
        i64,
        |_| 0
    );
}

#[test]
#[ignore]
fn todo_bad_error_message() {
    assert_non_opt_evals_to!(
        indoc!(
            r#"
            app "test" provides [ main ] to "./platform"

            Effect a : [ @Effect ({} -> a) ]

            effectAlways : a -> Effect a
            effectAlways = \x ->
                inner = \{} -> x

                @Effect inner

            effectAfter : Effect a, (a -> Effect b) -> Effect b
            effectAfter = \(@Effect thunk), transform -> transform (thunk {})

            Task a err : Effect (Result a err)

            always : a -> Task a (Float *)
            always = \x -> effectAlways (Ok x)

            # the problem is that this restricts to `Task {} *`
            fail : err -> Task {} err
            fail = \x -> effectAlways (Err x)

            after : Task a err, (a -> Task b err) -> Task b err
            after = \task, transform ->
                effectAfter task \res ->
                    when res is
                        Ok x -> transform x
                        # but here it must be `forall b. Task b {}`
                        Err e -> fail e

            main : Task {} (Float *)
            main =
                after (always "foo") (\_ -> always {})
            "#
        ),
        0,
        i64,
        |_| 0
    );
}

#[test]
fn hof_conditional() {
    // exposed issue with the if condition being just a symbol
    assert_evals_to!(
        indoc!(
            r#"
                passTrue = \f -> f True

                passTrue (\trueVal -> if trueVal then False else True)
            "#
        ),
        0,
        u8
    );
}

#[test]
#[should_panic(
    expected = "Roc failed with message: \"Shadowing { original_region: |L 3-3, C 4-5|, shadow: |L 6-6, C 8-9| Ident"
)]
fn pattern_shadowing() {
    assert_evals_to!(
        indoc!(
            r#"
            x = 4

            when 4 is
                x -> x
            "#
        ),
        0,
        i64
    );
}

#[test]
#[should_panic(expected = "TODO non-exhaustive pattern")]
fn non_exhaustive_pattern_let() {
    assert_evals_to!(
        indoc!(
            r#"
            x : Result (Int a) (Float b)
            x = Ok 4

            (Ok y) = x

            y
            "#
        ),
        0,
        i64
    );
}

#[test]
#[ignore]
#[should_panic(expected = "")]
fn unsupported_pattern_str_interp() {
    assert_evals_to!(
        indoc!(
            r#"
            { x: 4 } = { x : 4 }

            x
            "#
        ),
        0,
        i64
    );
}

#[test]
#[ignore]
fn fingertree_basic() {
    assert_non_opt_evals_to!(
        indoc!(
            r#"
            app "test" provides [ main ] to "./platform"

            Some a : [ One a, Two a a, Three a a a ]

            Tuple a : [ Pair a a, Triple a a a ]

            # a FingerTree implementation
            Seq a : [ Nil, Unit a, More (Some a) (Seq (Tuple a)) (Some a) ]

            # cons : a, Seq a -> Seq a
            cons = \x, s ->
                when s is
                    Nil -> Unit x
                    Unit y -> More (One x) Nil (One y)
                    More some q u ->
                        when some is
                            One y -> More (Two x y) q u
                            Two y z -> More (Three x y z) q u
                            Three y z w -> More (Two x y) (consTuple (Pair z w) q) u

            consTuple : Tuple a, Seq (Tuple a) -> Seq (Tuple a)
            consTuple = \a, b -> cons a b

            main : Bool
            main =
                when cons 0x1 Nil is
                    Unit 1 -> True
                    _ -> False
            "#
        ),
        true,
        bool
    );
}

#[test]
fn case_or_pattern() {
    // the `0` branch body should only be generated once in the future
    // it is currently duplicated
    assert_evals_to!(
        indoc!(
            r#"
            x : [ Red, Green, Blue ]
            x = Red

            when x is
                Red | Green -> 0
                Blue -> 1
            "#
        ),
        0,
        i64
    );
}

#[test]
#[ignore]
fn rosetree_basic() {
    assert_non_opt_evals_to!(
        indoc!(
            r#"
            app "test" provides [ main ] to "./platform"

            Tree a : [ Tree a (List (Tree a)) ]

            singleton : a -> Tree a
            singleton = \x -> Tree x []

            main : Bool
            main =
                x : Tree F64
                x = singleton 3
                when x is
                    Tree 3.0 _ -> True
                    _ -> False
            "#
        ),
        true,
        bool
    );
}

#[test]
fn case_jump() {
    // the decision tree will generate a jump to the `1` branch here
    assert_evals_to!(
        indoc!(
            r#"
            app "test" provides [ main ] to "./platform"

            ConsList a : [ Cons a (ConsList a), Nil ]

            x : ConsList I64
            x = Nil

            main =
                when Pair x x is
                    Pair Nil _ -> 1
                    Pair _ Nil -> 2
                    Pair (Cons a _) (Cons b _) -> a + b + 3
            "#
        ),
        1,
        i64
    );
}

#[test]
fn nullable_eval_cfold() {
    // the decision tree will generate a jump to the `1` branch here
    assert_evals_to!(
        indoc!(
            r#"
            app "test" provides [ main ] to "./platform"

            Expr : [ Var, Val I64, Add Expr Expr, Mul Expr Expr ]

            mkExpr : I64, I64 -> Expr
            mkExpr = \n , v ->
                when n is
                    0 -> if v == 0 then Var else Val v
                    _ -> Add (mkExpr (n-1) (v+1)) (mkExpr (n-1) (max (v-1) 0))

            max : I64, I64 -> I64
            max = \a, b -> if a > b then a else b

            eval : Expr -> I64
            eval = \e ->
                when e is
                    Var   -> 0
                    Val v -> v
                    Add l r -> eval l + eval r
                    Mul l r -> eval l * eval r

            main : I64
            main = eval (mkExpr 3 1)
            "#
        ),
        11,
        i64
    );
}

#[test]
fn nested_switch() {
    // exposed bug with passing the right symbol/layout down into switch branch generation
    assert_evals_to!(
        indoc!(
            r#"
            app "test" provides [ main ] to "./platform"

            Expr : [ ZAdd Expr Expr, Val I64, Var I64 ]

            eval : Expr -> I64
            eval = \e ->
                when e is
                    Var _ -> 0
                    Val v -> v
                    ZAdd l r -> eval l + eval r

            constFolding : Expr -> Expr
            constFolding = \e ->
                when e is
                    ZAdd e1 e2 ->
                        when Pair e1 e2 is
                            Pair (Val a) (Val b) -> Val (a+b)
                            Pair (Val a) (ZAdd x (Val b)) -> ZAdd (Val (a+b)) x
                            Pair _ _                     -> ZAdd e1 e2


                    _ -> e


            expr : Expr
            expr = ZAdd (Val 3) (ZAdd (Val 4) (Val 5))

            main : I64
            main = eval (constFolding expr)
            "#
        ),
        12,
        i64
    );
}

#[test]
fn count_deriv_x() {
    // exposed bug with basing the block_of_memory on a specific (smaller) tag layout
    assert_evals_to!(
        indoc!(
            r#"
            app "test" provides [ main ] to "./platform"

            Expr : [ Ln Expr, Pow Expr Expr, Var Str ]

            count : Expr -> I64
            count = \expr ->
                when expr is
                    (Var _) -> 1
                    (Pow f g) -> count f + count g
                    (Ln f)    -> count f

            main : I64
            main = count (Var "x")
            "#
        ),
        1,
        i64
    );
}

#[test]
fn deriv_pow() {
    // exposed bug with ordering of variable declarations before switch
    assert_evals_to!(
        indoc!(
            r#"
            app "test" provides [ main ] to "./platform"

            Expr : [ Ln Expr, Pow Expr Expr, Var Str, Val I64 ]

            count : Expr -> I64
            count = \expr ->
                when expr is
                    (Var _) -> 1
                    (Val n) -> n
                    (Pow f g) -> count f + count g
                    (Ln f)    -> count f

            pow : Expr, Expr -> Expr
            pow = \a,b ->
                when Pair a b is
                    Pair (Val _) (Val _) -> Val -1
                    Pair _       (Val 0) -> Val 1
                    Pair f       (Val 1) -> f
                    Pair (Val 0) _       -> Val 0
                    Pair f       g       -> Pow f g

            main : I64
            main = count (pow (Var "x") (Var "x"))
            "#
        ),
        2,
        i64
    );
}

#[test]
fn multiple_increment() {
    // the `leaf` value will be incremented multiple times at once
    assert_evals_to!(
        indoc!(
            r#"
            app "test" provides [ main ] to "./platform"


            Color : [ Red, Black ]

            Tree a b : [ Leaf, Node Color (Tree a b) a b (Tree a b) ]

            Map : Tree I64 Bool

            main : I64
            main =
                leaf : Map
                leaf = Leaf

                m : Map
                m = Node Black (Node Black leaf 10 False leaf) 11 False (Node Black leaf 12 False (Node Red leaf 13 False leaf))

                when m is
                    Leaf -> 0
                    Node _ _ _ _ _ -> 1
            "#
        ),
        1,
        i64
    );
}

#[test]
fn switch_fuse_rc_non_exhaustive() {
    assert_evals_to!(
        indoc!(
            r#"
            app "test" provides [ main ] to "./platform"

            Foo : [ A I64 Foo, B I64 Foo, C I64 Foo, Empty ]

            sum : Foo, I64 -> I64
            sum = \foo, accum ->
                when foo is
                    A x resta -> sum resta (x + accum)
                    B x restb -> sum restb (x + accum)
                    # Empty -> accum
                    # C x restc -> sum restc (x + accum)
                    _ -> accum

            main : I64
            main =
                A 1 (B 2 (C 3 Empty))
                    |> sum 0
            "#
        ),
        3,
        i64
    );
}

#[test]
fn switch_fuse_rc_exhaustive() {
    assert_evals_to!(
        indoc!(
            r#"
            app "test" provides [ main ] to "./platform"

            Foo : [ A I64 Foo, B I64 Foo, C I64 Foo, Empty ]

            sum : Foo, I64 -> I64
            sum = \foo, accum ->
                when foo is
                    A x resta -> sum resta (x + accum)
                    B x restb -> sum restb (x + accum)
                    C x restc -> sum restc (x + accum)
                    Empty -> accum

            main : I64
            main =
                A 1 (B 2 (C 3 Empty))
                    |> sum 0
            "#
        ),
        6,
        i64
    );
}

#[test]
fn build_then_apply_closure() {
    assert_evals_to!(
        indoc!(
            r#"
            app "test" provides [ main ] to "./platform"

            main : Str
            main =
                x = "long string that is malloced"

                (\_ -> x) {}
            "#
        ),
        RocStr::from_slice(b"long string that is malloced"),
        RocStr
    );
}

#[test]
fn expanded_result() {
    assert_evals_to!(
        indoc!(
            r#"
            app "test" provides [ main ] to "./platform"

            a : Result I64 Str
            a = Ok 4

            after = \x, f ->
                when x is
                    Ok v -> f v
                    Err e -> Err e

            main : I64
            main =
                helper = after a (\x -> Ok x)

                when helper is
                    Ok v -> v
                    Err _ -> 0

            "#
        ),
        4,
        i64
    );
}

#[test]
#[ignore]
fn backpassing_result() {
    assert_evals_to!(
        indoc!(
            r#"
            app "test" provides [ main ] to "./platform"

            a : Result I64 Str
            a = Ok 1

            f = \x -> Ok (x + 1)
            g = \y -> Ok (y * 2)

            main : I64
            main =
                helper =
                    x <- Result.after a
                    y <- Result.after (f x)
                    z <- Result.after (g y)

                    Ok z

                helper
                    |> Result.withDefault 0

            "#
        ),
        4,
        i64
    );
}

#[test]
#[should_panic(
    expected = "Shadowing { original_region: |L 3-3, C 4-5|, shadow: |L 5-5, C 6-7| Ident"
)]
fn function_malformed_pattern() {
    assert_evals_to!(
        indoc!(
            r#"
                x = 3

                (\x -> x) 42
            "#
        ),
        3,
        i64
    );
}

#[test]
#[should_panic(expected = "Hit an erroneous type when creating a layout for")]
fn call_invalid_layout() {
    assert_llvm_evals_to!(
        indoc!(
            r#"
                f : I64 -> I64
                f = \x -> x

                f {}
            "#
        ),
        3,
        i64,
        |x| x,
        true
    );
}

#[test]
#[should_panic(expected = "An expectation failed!")]
fn expect_fail() {
    assert_evals_to!(
        indoc!(
            r#"
            expect 1 == 2

            3
            "#
        ),
        3,
        i64
    );
}

#[test]
fn increment_or_double_closure() {
    assert_evals_to!(
        indoc!(
            r#"
                app "test" provides [ main ] to "./platform"


                apply : (a -> a), a -> a
                apply = \f, x -> f x

                main =
                    one : I64
                    one = 1

                    two : I64
                    two = 2

                    b : Bool
                    b = True

                    increment : I64 -> I64
                    increment = \x -> x + one

                    double : I64 -> I64
                    double = \x -> if b then x * two else x

                    f = (if True then increment else double)

                    apply f 42
            "#
        ),
        43,
        i64
    );
}

#[test]
fn module_thunk_is_function() {
    assert_evals_to!(
        indoc!(
            r#"
                app "test" provides [ main ] to "./platform"

                main = helper "foo" "bar"
                helper = Str.concat
            "#
        ),
        RocStr::from_slice(b"foobar"),
        RocStr
    );
}

#[test]
#[should_panic(expected = "Roc failed with message: ")]
fn hit_unresolved_type_variable() {
    assert_evals_to!(
        indoc!(
            r#"
                app "test" provides [ main ] to "./platform"

                main : Str
                main =
                    (accept Bool.isEq) "B"


                accept : * -> (b -> b)
                accept = \_ ->
                    \input -> input
            "#
        ),
        RocStr::from_slice(b"B"),
        RocStr
    );
}

#[test]
fn pattern_match_empty_record() {
    assert_evals_to!(
        indoc!(
            r#"
                app "test" provides [ main ] to "./platform"

                main : I64
                main =
                    when {} is
                        {} -> 0

            "#
        ),
        0,
        i64
    );
}

#[test]
fn pattern_match_unit_tag() {
    assert_evals_to!(
        indoc!(
            r#"
                app "test" provides [ main ] to "./platform"

                unit : [ Unit ]
                unit = Unit

                main : I64
                main =
                    when unit is
                        Unit -> 0

            "#
        ),
        0,
        i64
    );
}

// see for why this is disabled on wasm32 https://github.com/rtfeldman/roc/issues/1687
#[cfg(not(feature = "wasm-cli-run"))]
#[test]
fn mirror_llvm_alignment_padding() {
    // see https://github.com/rtfeldman/roc/issues/1569
    assert_evals_to!(
        indoc!(
            r#"
                app "test" provides [ main ] to "./platform"

                main : Str
                main =
                    p1 = {name : "test1", test: 1 == 1 }

                    List.map [p1, p1 ] (\{ test } -> if test  then "pass" else "fail")
                       |> Str.joinWith "\n"

            "#
        ),
        RocStr::from_slice(b"pass\npass"),
        RocStr
    );
}

#[test]
fn lambda_set_bool() {
    assert_evals_to!(
        indoc!(
            r#"
                app "test" provides [ main ] to "./platform"

                p1 = (\u -> u == 97)
                p2 = (\u -> u == 98)

                main : I64
                main =
                    oneOfResult = List.map [p1, p2] (\p -> p 42)

                    when oneOfResult is
                        _ -> 32

            "#
        ),
        32,
        i64
    );
}

#[test]
fn lambda_set_byte() {
    assert_evals_to!(
        indoc!(
            r#"
                app "test" provides [ main ] to "./platform"

                p1 = (\u -> u == 97)
                p2 = (\u -> u == 98)
                p3 = (\u -> u == 99)

                main : I64
                main =
                    oneOfResult = List.map [p1, p2, p3] (\p -> p 42)

                    when oneOfResult is
                        _ -> 32

            "#
        ),
        32,
        i64
    );
}

#[test]
fn lambda_set_struct_byte() {
    assert_evals_to!(
        indoc!(
            r#"
                app "test" provides [ main ] to "./platform"


                main : I64
                main =
                    r : [ Red, Green, Blue ]
                    r = Red

                    p1 = (\u -> r == u)
                    foobarbaz = (\p -> p Green)
                    oneOfResult = List.map [p1, p1] foobarbaz

                    when oneOfResult is
                        _ -> 32

            "#
        ),
        32,
        i64
    );
}

#[test]
fn lambda_set_enum_byte_byte() {
    assert_evals_to!(
        indoc!(
            r#"
                app "test" provides [ main ] to "./platform"


                main : I64
                main =
                    r : [ Red, Green, Blue ]
                    r = Red

                    g : [ Red, Green, Blue ]
                    g = Green

                    p1 = (\u -> r == u)
                    p2 = (\u -> g == u)
                    oneOfResult = List.map [p1, p2] (\p -> p Green)

                    when oneOfResult is
                        _ -> 32

            "#
        ),
        32,
        i64
    );
}

#[test]
fn list_walk_until() {
    // see https://github.com/rtfeldman/roc/issues/1576
    assert_evals_to!(
        indoc!(
            r#"
            app "test" provides [ main ] to "./platform"


            satisfyA : {} -> List {}
            satisfyA = \_ -> []

            oneOfResult =
                List.walkUntil [ satisfyA ] (\_, _ -> Stop []) []

            main =
                when oneOfResult is
                    _ -> 32
            "#
        ),
        32,
        i64
    );
}

#[test]
fn int_literal_not_specialized_with_annotation() {
    // see https://github.com/rtfeldman/roc/issues/1600
    assert_evals_to!(
        indoc!(
            r#"
            app "test" provides [ main ] to "./platform"

            main =
                satisfy : (U8 -> Str) -> Str
                satisfy = \_ -> "foo"

                myEq : a, a -> Str
                myEq = \_, _ -> "bar"

                p1 : Num * -> Str
                p1 = (\u -> myEq u 64)

                when satisfy p1 is
                    _ -> 32
            "#
        ),
        32,
        i64
    );
}

#[test]
fn int_literal_not_specialized_no_annotation() {
    // see https://github.com/rtfeldman/roc/issues/1600
    assert_evals_to!(
        indoc!(
            r#"
            app "test" provides [ main ] to "./platform"

            main =
                satisfy : (U8 -> Str) -> Str
                satisfy = \_ -> "foo"

                myEq : a, a -> Str
                myEq = \_, _ -> "bar"

                p1 = (\u -> myEq u 64)

                when satisfy p1 is
                    _ -> 32
            "#
        ),
        32,
        i64
    );
}

#[test]
fn unresolved_tvar_when_capture_is_unused() {
    // see https://github.com/rtfeldman/roc/issues/1585
    assert_evals_to!(
        indoc!(
            r#"
                app "test" provides [ main ] to "./platform"

                main : I64
                main =
                    r : Bool
                    r = False

                    p1 = (\_ -> r == (1 == 1))
                    oneOfResult = List.map [p1] (\p -> p Green)

                    when oneOfResult is
                        _ -> 32

            "#
        ),
        32,
        i64
    );
}

#[test]
#[should_panic(expected = "Roc failed with message: ")]
fn value_not_exposed_hits_panic() {
    assert_evals_to!(
        indoc!(
            r#"
                app "test" provides [ main ] to "./platform"

                main : I64
                main =
                    Str.toInt 32
            "#
        ),
        32,
        i64
    );
}

#[test]
fn mix_function_and_closure() {
    // see https://github.com/rtfeldman/roc/pull/1706
    assert_evals_to!(
        indoc!(
            r#"
                app "test" provides [ main ] to "./platform"

                # foo does not capture any variables
                # but through unification will get a lambda set that does store information
                # we must handle that correctly
                foo = \x -> x

                bar = \y -> \_ -> y

                main : Str
                main =
                    (if 1 == 1 then foo else (bar "nope nope nope")) "hello world"
            "#
        ),
        RocStr::from_slice(b"hello world"),
        RocStr
    );
}

#[test]
fn mix_function_and_closure_level_of_indirection() {
    // see https://github.com/rtfeldman/roc/pull/1706
    assert_evals_to!(
        indoc!(
            r#"
                app "test" provides [ main ] to "./platform"

                foo = \x -> x

                bar = \y -> \_ -> y

                f = (if 1 == 1 then foo else (bar "nope nope nope"))

                main : Str
                main =
                    f "hello world"
            "#
        ),
        RocStr::from_slice(b"hello world"),
        RocStr
    );
}

#[test]
fn do_pass_bool_byte_closure_layout() {
    // see https://github.com/rtfeldman/roc/pull/1706
    // the distinction is actually important, dropping that info means some functions just get
    // skipped
    assert_evals_to!(
        indoc!(
            r#"
            app "test" provides [ main ] to "./platform"

            ## PARSER

            Parser a : List U8 -> List [Pair a (List U8)]


            ## ANY

            # If succcessful, the any parser consumes one character

            any: Parser U8
            any = \inp ->
               when List.first inp is
                 Ok u -> [Pair u (List.drop inp 1)]
                 _ -> [ ]



            ## SATISFY

            satisfy : (U8 -> Bool) -> Parser U8
            satisfy = \predicate ->
                \input ->
                    walker = \(Pair u rest), accum ->
                        if predicate u then
                            Stop [ Pair u rest ]

                        else
                            Stop accum

                    List.walkUntil (any input) walker []



            oneOf : List (Parser a) -> Parser a
            oneOf = \parserList ->
                \input ->
                    walker = \p, accum ->
                        output = p input
                        if List.len output == 1 then
                            Stop output

                        else
                            Continue accum

                    List.walkUntil parserList walker []


            satisfyA = satisfy (\u -> u == 97) # recognize 97
            satisfyB = satisfy (\u -> u == 98) # recognize 98

            test1 = if List.len ((oneOf [satisfyA, satisfyB]) [97, 98, 99, 100] ) == 1  then "PASS" else "FAIL"
            test2 = if List.len ((oneOf [satisfyA, satisfyB]) [98, 99, 100, 97] ) == 1  then "PASS" else "FAIL"
            test3 = if List.len ((oneOf [satisfyB , satisfyA]) [98, 99, 100, 97] ) == 1  then "PASS" else "FAIL"
            test4 = if List.len ((oneOf [satisfyA, satisfyB]) [99, 100, 101] ) == 0  then "PASS" else "FAIL"


            main : Str
            main = [test1, test2, test3, test4] |> Str.joinWith ", "
       "#
        ),
        RocStr::from_slice(b"PASS, PASS, PASS, PASS"),
        RocStr
    );
}

#[test]
<<<<<<< HEAD
fn nested_rigid_list() {
    assert_evals_to!(
        indoc!(
            r#"
                app "test" provides [ main ] to "./platform"

                foo : List a -> List a
                foo = \list ->
                    p2 : List a
                    p2 = list

                    p2

                main =
                    when foo [] is
                        _ -> "hello world"
            "#
        ),
        RocStr::from_slice(b"hello world"),
        RocStr
    );
}

#[test]
fn nested_rigid_alias() {
    assert_evals_to!(
        indoc!(
            r#"
                app "test" provides [ main ] to "./platform"

                Identity a : [ @Identity a ]

                foo : Identity a -> Identity a
                foo = \list ->
                    p2 : Identity a
                    p2 = list

                    p2

                main =
                    when foo (@Identity "foo") is
                        _ -> "hello world"
            "#
        ),
        RocStr::from_slice(b"hello world"),
        RocStr
    );
}

#[test]
fn nested_rigid_tag_union() {
    assert_evals_to!(
        indoc!(
            r#"
                app "test" provides [ main ] to "./platform"

                foo : [ @Identity a ] -> [ @Identity a ]
                foo = \list ->
                    p2 : [ @Identity a ]
                    p2 = list

                    p2

                main =
                    when foo (@Identity "foo") is
                        _ -> "hello world"
            "#
        ),
        RocStr::from_slice(b"hello world"),
=======
fn call_that_needs_closure_parameter() {
    // here both p2 is lifted to the top-level, which means that `list` must be
    // passed to it from `manyAux`.
    assert_evals_to!(
        indoc!(
            r#"
            Step state a : [ Loop state, Done a ]

            manyAux : List a -> [ Pair (Step (List a) (List a))]
            manyAux = \list ->
                    p2 = \_ -> Pair (Done list)

                    p2 "foo"

            manyAuxTest =  (manyAux [ ]) == Pair (Loop [97])

            runTest = \t -> if t then "PASS" else "FAIL"

            runTest manyAuxTest
            "#
        ),
        RocStr::from_slice(b"FAIL"),
>>>>>>> 47c52b02
        RocStr
    );
}<|MERGE_RESOLUTION|>--- conflicted
+++ resolved
@@ -2908,7 +2908,6 @@
 }
 
 #[test]
-<<<<<<< HEAD
 fn nested_rigid_list() {
     assert_evals_to!(
         indoc!(
@@ -2978,7 +2977,11 @@
             "#
         ),
         RocStr::from_slice(b"hello world"),
-=======
+        RocStr
+    );
+}
+
+#[test]
 fn call_that_needs_closure_parameter() {
     // here both p2 is lifted to the top-level, which means that `list` must be
     // passed to it from `manyAux`.
@@ -3001,7 +3004,6 @@
             "#
         ),
         RocStr::from_slice(b"FAIL"),
->>>>>>> 47c52b02
         RocStr
     );
 }