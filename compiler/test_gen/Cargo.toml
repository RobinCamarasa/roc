--- conflicted
+++ resolved
@@ -39,10 +39,7 @@
 inkwell = { path = "../../vendor/inkwell" }
 target-lexicon = "0.12.2"
 libloading = "0.7.1"
-<<<<<<< HEAD
 wasmer = { version = "2.0.0", default-features = false, features = ["default-singlepass", "default-universal"] }
-=======
->>>>>>> d334ea30
 wasmer-wasi = "2.0.0"
 tempfile = "3.2.0"
 indoc = "1.0.3"
