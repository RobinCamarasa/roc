use roc_collections::all::{default_hasher, MutMap, MutSet};
use roc_module::ident::TagName;
use roc_module::symbol::Symbol;
use roc_region::all::{Located, Region};
use roc_types::solved_types::{BuiltinAlias, SolvedType};
use roc_types::subs::VarId;
use std::collections::HashMap;

#[derive(Clone, Copy, Debug)]
pub enum Mode {
    Standard,
    Uniqueness,
}

pub struct StdLib {
    pub mode: Mode,
    pub types: MutMap<Symbol, (SolvedType, Region)>,
    pub aliases: MutMap<Symbol, BuiltinAlias>,
    pub applies: MutSet<Symbol>,
}

pub fn standard_stdlib() -> StdLib {
    StdLib {
        mode: Mode::Standard,
        types: types(),
        aliases: aliases(),
        applies: vec![
            Symbol::LIST_LIST,
            Symbol::SET_SET,
            Symbol::MAP_MAP,
            Symbol::STR_STR,
        ]
        .into_iter()
        .collect(),
    }
}

/// Keep this up to date by hand! It's the number of builtin aliases that are imported by default.
const NUM_BUILTIN_IMPORTS: usize = 7;

/// These can be shared between definitions, they will get instantiated when converted to Type
const TVAR1: VarId = VarId::from_u32(1);
const TVAR2: VarId = VarId::from_u32(2);
const TVAR3: VarId = VarId::from_u32(3);

pub fn aliases() -> MutMap<Symbol, BuiltinAlias> {
    let mut aliases = HashMap::with_capacity_and_hasher(NUM_BUILTIN_IMPORTS, default_hasher());

    let mut add_alias = |symbol, alias| {
        debug_assert!(
            !aliases.contains_key(&symbol),
            "Duplicate alias definition for {:?}",
            symbol
        );

        // TODO instead of using Region::zero for all of these,
        // instead use the Region where they were defined in their
        // source .roc files! This can give nicer error messages.
        aliases.insert(symbol, alias);
    };

    let single_private_tag = |symbol, targs| {
        SolvedType::TagUnion(
            vec![(TagName::Private(symbol), targs)],
            Box::new(SolvedType::EmptyTagUnion),
        )
    };

    // Num range : [ @Num range ]
    add_alias(
        Symbol::NUM_NUM,
        BuiltinAlias {
            region: Region::zero(),
            vars: vec![Located::at(Region::zero(), "range".into())],
            typ: single_private_tag(Symbol::NUM_AT_NUM, vec![flex(TVAR1)]),
        },
    );

    // Integer : [ @Integer ]
    add_alias(
        Symbol::NUM_INTEGER,
        BuiltinAlias {
            region: Region::zero(),
            vars: Vec::new(),
            typ: single_private_tag(Symbol::NUM_AT_INTEGER, Vec::new()),
        },
    );

    // Int : Num Integer
    add_alias(
        Symbol::NUM_INT,
        BuiltinAlias {
            region: Region::zero(),
            vars: Vec::new(),
            typ: SolvedType::Apply(
                Symbol::NUM_NUM,
                vec![SolvedType::Apply(Symbol::NUM_INTEGER, Vec::new())],
            ),
        },
    );

    // FloatingPoint : [ @FloatingPoint ]
    add_alias(
        Symbol::NUM_FLOATINGPOINT,
        BuiltinAlias {
            region: Region::zero(),
            vars: Vec::new(),
            typ: single_private_tag(Symbol::NUM_AT_FLOATINGPOINT, Vec::new()),
        },
    );

    // Float : Num FloatingPoint
    add_alias(
        Symbol::NUM_FLOAT,
        BuiltinAlias {
            region: Region::zero(),
            vars: Vec::new(),
            typ: SolvedType::Apply(
                Symbol::NUM_NUM,
                vec![SolvedType::Apply(Symbol::NUM_FLOATINGPOINT, Vec::new())],
            ),
        },
    );

    // Bool : [ True, False ]
    add_alias(
        Symbol::BOOL_BOOL,
        BuiltinAlias {
            region: Region::zero(),
            vars: Vec::new(),
            typ: SolvedType::TagUnion(
                vec![
                    (TagName::Global("True".into()), Vec::new()),
                    (TagName::Global("False".into()), Vec::new()),
                ],
                Box::new(SolvedType::EmptyTagUnion),
            ),
        },
    );

    // Result a e : [ Ok a, Err e ]
    add_alias(
        Symbol::RESULT_RESULT,
        BuiltinAlias {
            region: Region::zero(),
            vars: vec![
                Located::at(Region::zero(), "a".into()),
                Located::at(Region::zero(), "e".into()),
            ],
            typ: SolvedType::TagUnion(
                vec![
                    (TagName::Global("Ok".into()), vec![flex(TVAR1)]),
                    (TagName::Global("Err".into()), vec![flex(TVAR2)]),
                ],
                Box::new(SolvedType::EmptyTagUnion),
            ),
        },
    );

    aliases
}

pub fn types() -> MutMap<Symbol, (SolvedType, Region)> {
    let mut types = HashMap::with_capacity_and_hasher(NUM_BUILTIN_IMPORTS, default_hasher());

    let mut add_type = |symbol, typ| {
        debug_assert!(
            !types.contains_key(&symbol),
            "Duplicate type definition for {:?}",
            symbol
        );

        // TODO instead of using Region::zero for all of these,
        // instead use the Region where they were defined in their
        // source .roc files! This can give nicer error messages.
        types.insert(symbol, (typ, Region::zero()));
    };

    // Num module

    // add or (+) : Num a, Num a -> Num a
    add_type(
        Symbol::NUM_ADD,
        SolvedType::Func(
            vec![num_type(flex(TVAR1)), num_type(flex(TVAR1))],
            Box::new(num_type(flex(TVAR1))),
        ),
    );

    // sub or (-) : Num a, Num a -> Num a
    add_type(
        Symbol::NUM_SUB,
        SolvedType::Func(
            vec![num_type(flex(TVAR1)), num_type(flex(TVAR1))],
            Box::new(num_type(flex(TVAR1))),
        ),
    );

    // mul or (*) : Num a, Num a -> Num a
    add_type(
        Symbol::NUM_MUL,
        SolvedType::Func(
            vec![num_type(flex(TVAR1)), num_type(flex(TVAR1))],
            Box::new(num_type(flex(TVAR1))),
        ),
    );

    // abs : Num a -> Num a
    add_type(
        Symbol::NUM_ABS,
        SolvedType::Func(vec![num_type(flex(TVAR1))], Box::new(num_type(flex(TVAR1)))),
    );

    // neg : Num a -> Num a
    add_type(
        Symbol::NUM_NEG,
        SolvedType::Func(vec![num_type(flex(TVAR1))], Box::new(num_type(flex(TVAR1)))),
    );

    // isEq or (==) : a, a -> Bool
    add_type(
        Symbol::BOOL_EQ,
        SolvedType::Func(vec![flex(TVAR1), flex(TVAR1)], Box::new(bool_type())),
    );

    // isNeq or (!=) : a, a -> Bool
    add_type(
        Symbol::BOOL_NEQ,
        SolvedType::Func(vec![flex(TVAR1), flex(TVAR1)], Box::new(bool_type())),
    );

    // isLt or (<) : Num a, Num a -> Bool
    add_type(
        Symbol::NUM_LT,
        SolvedType::Func(
            vec![num_type(flex(TVAR1)), num_type(flex(TVAR1))],
            Box::new(bool_type()),
        ),
    );

    // isLte or (<=) : Num a, Num a -> Bool
    add_type(
        Symbol::NUM_LTE,
        SolvedType::Func(
            vec![num_type(flex(TVAR1)), num_type(flex(TVAR1))],
            Box::new(bool_type()),
        ),
    );

    // isGt or (>) : Num a, Num a -> Bool
    add_type(
        Symbol::NUM_GT,
        SolvedType::Func(
            vec![num_type(flex(TVAR1)), num_type(flex(TVAR1))],
            Box::new(bool_type()),
        ),
    );

    // isGte or (>=) : Num a, Num a -> Bool
    add_type(
        Symbol::NUM_GTE,
        SolvedType::Func(
            vec![num_type(flex(TVAR1)), num_type(flex(TVAR1))],
            Box::new(bool_type()),
        ),
    );

    // toFloat : Num a -> Float
    add_type(
        Symbol::NUM_TO_FLOAT,
        SolvedType::Func(vec![num_type(flex(TVAR1))], Box::new(float_type())),
    );

    // isNegative : Num a -> Bool
    add_type(
        Symbol::NUM_IS_NEGATIVE,
        SolvedType::Func(vec![num_type(flex(TVAR1))], Box::new(bool_type())),
    );

    // isPositive : Num a -> Bool
    add_type(
        Symbol::NUM_IS_POSITIVE,
        SolvedType::Func(vec![num_type(flex(TVAR1))], Box::new(bool_type())),
    );

    // isZero : Num a -> Bool
    add_type(
        Symbol::NUM_IS_ZERO,
        SolvedType::Func(vec![num_type(flex(TVAR1))], Box::new(bool_type())),
    );

    // isEven : Num a -> Bool
    add_type(
        Symbol::NUM_IS_EVEN,
        SolvedType::Func(vec![num_type(flex(TVAR1))], Box::new(bool_type())),
    );

    // isOdd : Num a -> Bool
    add_type(
        Symbol::NUM_IS_ODD,
        SolvedType::Func(vec![num_type(flex(TVAR1))], Box::new(bool_type())),
    );

    // Int module

    // highest : Int
    add_type(Symbol::NUM_MAX_INT, int_type());

    // lowest : Int
    add_type(Symbol::NUM_MIN_INT, int_type());

    // div : Int, Int -> Result Int [ DivByZero ]*
    let div_by_zero = SolvedType::TagUnion(
        vec![(TagName::Global("DivByZero".into()), vec![])],
        Box::new(SolvedType::Wildcard),
    );

    add_type(
        Symbol::NUM_DIV_INT,
        SolvedType::Func(
            vec![int_type(), int_type()],
            Box::new(result_type(int_type(), div_by_zero.clone())),
        ),
    );

    // rem : Int, Int -> Result Int [ DivByZero ]*
    add_type(
        Symbol::NUM_REM,
        SolvedType::Func(
            vec![int_type(), int_type()],
            Box::new(result_type(int_type(), div_by_zero.clone())),
        ),
    );

    // mod : Int, Int -> Result Int [ DivByZero ]*
    add_type(
        Symbol::NUM_MOD_INT,
        SolvedType::Func(
            vec![int_type(), int_type()],
            Box::new(result_type(int_type(), div_by_zero.clone())),
        ),
    );

    // Float module

    // div : Float, Float -> Float
    add_type(
        Symbol::NUM_DIV_FLOAT,
        SolvedType::Func(
            vec![float_type(), float_type()],
            Box::new(result_type(float_type(), div_by_zero.clone())),
        ),
    );

    // mod : Float, Float -> Result Int [ DivByZero ]*
    add_type(
        Symbol::NUM_MOD_FLOAT,
        SolvedType::Func(
            vec![float_type(), float_type()],
            Box::new(result_type(float_type(), div_by_zero)),
        ),
    );

    // sqrt : Float -> Float
    let sqrt_of_negative = SolvedType::TagUnion(
        vec![(TagName::Global("SqrtOfNegative".into()), vec![])],
        Box::new(SolvedType::Wildcard),
    );

    add_type(
        Symbol::NUM_SQRT,
        SolvedType::Func(
            vec![float_type()],
            Box::new(result_type(float_type(), sqrt_of_negative)),
        ),
    );

    // round : Float -> Int
    add_type(
        Symbol::NUM_ROUND,
        SolvedType::Func(vec![float_type()], Box::new(int_type())),
    );

    // sin : Float -> Float
    add_type(
        Symbol::NUM_SIN,
        SolvedType::Func(vec![float_type()], Box::new(float_type())),
    );

    // cos : Float -> Float
    add_type(
        Symbol::NUM_COS,
        SolvedType::Func(vec![float_type()], Box::new(float_type())),
    );

    // tan : Float -> Float
    add_type(
        Symbol::NUM_TAN,
        SolvedType::Func(vec![float_type()], Box::new(float_type())),
    );

    // highest : Float
    add_type(Symbol::NUM_MAX_FLOAT, float_type());

    // lowest : Float
    add_type(Symbol::NUM_MIN_FLOAT, float_type());

    // Bool module

    // and : Bool, Bool -> Bool
    add_type(
        Symbol::BOOL_AND,
        SolvedType::Func(vec![bool_type(), bool_type()], Box::new(bool_type())),
    );

    // or : Bool, Bool -> Bool
    add_type(
        Symbol::BOOL_OR,
        SolvedType::Func(vec![bool_type(), bool_type()], Box::new(bool_type())),
    );

    // xor : Bool, Bool -> Bool
    add_type(
        Symbol::BOOL_XOR,
        SolvedType::Func(vec![bool_type(), bool_type()], Box::new(bool_type())),
    );

    // not : Bool -> Bool
    add_type(
        Symbol::BOOL_NOT,
        SolvedType::Func(vec![bool_type()], Box::new(bool_type())),
    );

    // Str module

    // isEmpty : Str -> Bool
    add_type(
        Symbol::STR_ISEMPTY,
        SolvedType::Func(vec![str_type()], Box::new(bool_type())),
    );

    // List module

    // get : List elem, Int -> Result elem [ OutOfBounds ]*
    let index_out_of_bounds = SolvedType::TagUnion(
        vec![(TagName::Global("OutOfBounds".into()), vec![])],
        Box::new(SolvedType::Wildcard),
    );

    add_type(
        Symbol::LIST_GET,
        SolvedType::Func(
            vec![list_type(flex(TVAR1)), int_type()],
            Box::new(result_type(flex(TVAR1), index_out_of_bounds)),
        ),
    );

    // first : List elem -> Result elem [ ListWasEmpty ]*
    let list_was_empty = SolvedType::TagUnion(
        vec![(TagName::Global("ListWasEmpty".into()), vec![])],
        Box::new(SolvedType::Wildcard),
    );

    add_type(
        Symbol::LIST_FIRST,
        SolvedType::Func(
            vec![list_type(flex(TVAR1))],
            Box::new(result_type(flex(TVAR1), list_was_empty)),
        ),
    );

    // set : List elem, Int, elem -> List elem
    add_type(
        Symbol::LIST_SET,
        SolvedType::Func(
            vec![list_type(flex(TVAR1)), int_type(), flex(TVAR1)],
            Box::new(list_type(flex(TVAR1))),
        ),
    );

    // concat : List elem, List elem -> List elem
    add_type(
        Symbol::LIST_CONCAT,
        SolvedType::Func(
            vec![list_type(flex(TVAR1)), list_type(flex(TVAR1))],
            Box::new(list_type(flex(TVAR1))),
        ),
    );

    // map : List before, (before -> after) -> List after
    add_type(
        Symbol::LIST_MAP,
        SolvedType::Func(
            vec![
                list_type(flex(TVAR1)),
                SolvedType::Func(vec![flex(TVAR1)], Box::new(flex(TVAR2))),
            ],
            Box::new(list_type(flex(TVAR2))),
        ),
    );

    // foldr : List a, (a -> b -> b), b -> b
    add_type(
        Symbol::LIST_FOLDR,
        SolvedType::Func(
            vec![
                list_type(flex(TVAR1)),
                SolvedType::Func(vec![flex(TVAR1), flex(TVAR2)], Box::new(flex(TVAR2))),
                flex(TVAR2),
            ],
            Box::new(flex(TVAR2)),
        ),
    );

    // push : List elem -> elem -> List elem
    add_type(
        Symbol::LIST_PUSH,
        SolvedType::Func(
            vec![list_type(flex(TVAR1)), flex(TVAR1)],
            Box::new(list_type(flex(TVAR1))),
        ),
    );

    // single : a -> List a
    add_type(
        Symbol::LIST_SINGLE,
        SolvedType::Func(vec![flex(TVAR1)], Box::new(list_type(flex(TVAR1)))),
    );

    // repeat : Int, elem -> List elem
    add_type(
        Symbol::LIST_REPEAT,
        SolvedType::Func(
            vec![int_type(), flex(TVAR1)],
            Box::new(list_type(flex(TVAR1))),
        ),
    );

<<<<<<< HEAD
=======
    // reverse : List elem -> List elem
    add_type(
        Symbol::LIST_REVERSE,
        SolvedType::Func(
            vec![list_type(flex(TVAR1))],
            Box::new(list_type(flex(TVAR1))),
        ),
    );

>>>>>>> b480ae8a
    // len : List * -> Int
    add_type(
        Symbol::LIST_LEN,
        SolvedType::Func(vec![list_type(flex(TVAR1))], Box::new(int_type())),
    );

    // isEmpty : List * -> Bool
    add_type(
        Symbol::LIST_IS_EMPTY,
        SolvedType::Func(vec![list_type(flex(TVAR1))], Box::new(bool_type())),
    );

    // Map module

    // empty : Map k v
    add_type(Symbol::MAP_EMPTY, map_type(flex(TVAR1), flex(TVAR2)));

    // singleton : k, v -> Map k v
    add_type(
        Symbol::MAP_SINGLETON,
        SolvedType::Func(
            vec![flex(TVAR1), flex(TVAR2)],
            Box::new(map_type(flex(TVAR1), flex(TVAR2))),
        ),
    );

    // get : Map k v, k -> Result v [ KeyNotFound ]*
    let key_not_found = SolvedType::TagUnion(
        vec![(TagName::Global("KeyNotFound".into()), vec![])],
        Box::new(SolvedType::Wildcard),
    );

    add_type(
        Symbol::MAP_GET,
        SolvedType::Func(
            vec![map_type(flex(TVAR1), flex(TVAR2)), flex(TVAR1)],
            Box::new(result_type(flex(TVAR2), key_not_found)),
        ),
    );

    add_type(
        Symbol::MAP_INSERT,
        SolvedType::Func(
            vec![map_type(flex(TVAR1), flex(TVAR2)), flex(TVAR1), flex(TVAR2)],
            Box::new(map_type(flex(TVAR1), flex(TVAR2))),
        ),
    );

    // Set module

    // empty : Set a
    add_type(Symbol::SET_EMPTY, set_type(flex(TVAR1)));

    // singleton : a -> Set a
    add_type(
        Symbol::SET_SINGLETON,
        SolvedType::Func(vec![flex(TVAR1)], Box::new(set_type(flex(TVAR1)))),
    );

    // union : Set a, Set a -> Set a
    add_type(
        Symbol::SET_UNION,
        SolvedType::Func(
            vec![set_type(flex(TVAR1)), set_type(flex(TVAR1))],
            Box::new(set_type(flex(TVAR1))),
        ),
    );

    // diff : Set a, Set a -> Set a
    add_type(
        Symbol::SET_DIFF,
        SolvedType::Func(
            vec![set_type(flex(TVAR1)), set_type(flex(TVAR1))],
            Box::new(set_type(flex(TVAR1))),
        ),
    );

    // foldl : Set a, (a -> b -> b), b -> b
    add_type(
        Symbol::SET_FOLDL,
        SolvedType::Func(
            vec![
                set_type(flex(TVAR1)),
                SolvedType::Func(vec![flex(TVAR1), flex(TVAR2)], Box::new(flex(TVAR2))),
                flex(TVAR2),
            ],
            Box::new(flex(TVAR2)),
        ),
    );

    add_type(
        Symbol::SET_INSERT,
        SolvedType::Func(
            vec![set_type(flex(TVAR1)), flex(TVAR1)],
            Box::new(set_type(flex(TVAR1))),
        ),
    );

    add_type(
        Symbol::SET_REMOVE,
        SolvedType::Func(
            vec![set_type(flex(TVAR1)), flex(TVAR1)],
            Box::new(set_type(flex(TVAR1))),
        ),
    );

    // Result module

    // map : Result a err, (a -> b) -> Result b err
    add_type(
        Symbol::RESULT_MAP,
        SolvedType::Func(
            vec![
                result_type(flex(TVAR1), flex(TVAR3)),
                SolvedType::Func(vec![flex(TVAR1)], Box::new(flex(TVAR2))),
            ],
            Box::new(result_type(flex(TVAR2), flex(TVAR3))),
        ),
    );

    types
}

#[inline(always)]
fn flex(tvar: VarId) -> SolvedType {
    SolvedType::Flex(tvar)
}

#[inline(always)]
fn float_type() -> SolvedType {
    SolvedType::Apply(Symbol::NUM_FLOAT, Vec::new())
}

#[inline(always)]
fn int_type() -> SolvedType {
    SolvedType::Apply(Symbol::NUM_INT, Vec::new())
}

#[inline(always)]
fn bool_type() -> SolvedType {
    SolvedType::Apply(Symbol::BOOL_BOOL, Vec::new())
}

#[inline(always)]
fn str_type() -> SolvedType {
    SolvedType::Apply(Symbol::STR_STR, Vec::new())
}

#[inline(always)]
fn num_type(a: SolvedType) -> SolvedType {
    SolvedType::Apply(Symbol::NUM_NUM, vec![a])
}

#[inline(always)]
fn result_type(a: SolvedType, e: SolvedType) -> SolvedType {
    SolvedType::Apply(Symbol::RESULT_RESULT, vec![a, e])
}

#[inline(always)]
fn list_type(a: SolvedType) -> SolvedType {
    SolvedType::Apply(Symbol::LIST_LIST, vec![a])
}

#[inline(always)]
fn set_type(a: SolvedType) -> SolvedType {
    SolvedType::Apply(Symbol::SET_SET, vec![a])
}

#[inline(always)]
fn map_type(key: SolvedType, value: SolvedType) -> SolvedType {
    SolvedType::Apply(Symbol::MAP_MAP, vec![key, value])
}<|MERGE_RESOLUTION|>--- conflicted
+++ resolved
@@ -301,12 +301,10 @@
         SolvedType::Func(vec![num_type(flex(TVAR1))], Box::new(bool_type())),
     );
 
-    // Int module
-
-    // highest : Int
+    // maxInt : Int
     add_type(Symbol::NUM_MAX_INT, int_type());
 
-    // lowest : Int
+    // minInt : Int
     add_type(Symbol::NUM_MIN_INT, int_type());
 
     // div : Int, Int -> Result Int [ DivByZero ]*
@@ -399,10 +397,10 @@
         SolvedType::Func(vec![float_type()], Box::new(float_type())),
     );
 
-    // highest : Float
+    // maxFloat : Float
     add_type(Symbol::NUM_MAX_FLOAT, float_type());
 
-    // lowest : Float
+    // minFloat : Float
     add_type(Symbol::NUM_MIN_FLOAT, float_type());
 
     // Bool module
@@ -536,8 +534,6 @@
         ),
     );
 
-<<<<<<< HEAD
-=======
     // reverse : List elem -> List elem
     add_type(
         Symbol::LIST_REVERSE,
@@ -547,7 +543,6 @@
         ),
     );
 
->>>>>>> b480ae8a
     // len : List * -> Int
     add_type(
         Symbol::LIST_LEN,
