--- conflicted
+++ resolved
@@ -3124,8 +3124,6 @@
             ),
         )
     }
-<<<<<<< HEAD
-=======
 
     #[test]
     fn integer_out_of_range() {
@@ -3339,5 +3337,4 @@
             ),
         )
     }
->>>>>>> b480ae8a
 }