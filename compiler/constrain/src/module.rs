--- conflicted
+++ resolved
@@ -5,11 +5,7 @@
 use roc_collections::all::{ImMap, MutMap, MutSet, SendMap};
 use roc_module::ident::Lowercase;
 use roc_module::symbol::{ModuleId, Symbol};
-<<<<<<< HEAD
 use roc_region::all::{Located, Region};
-=======
-use roc_region::all::Located;
->>>>>>> b480ae8a
 use roc_types::boolean_algebra::Bool;
 use roc_types::solved_types::{BuiltinAlias, SolvedBool, SolvedType};
 use roc_types::subs::{VarId, VarStore, Variable};
@@ -269,19 +265,11 @@
         }
         Boolean(SolvedBool::SolvedShared) => Type::Boolean(Bool::Shared),
         Boolean(SolvedBool::SolvedContainer(solved_cvar, solved_mvars)) => {
-<<<<<<< HEAD
-            let cvar = var_id_to_var(*solved_cvar, free_vars, var_store);
-
-            let mvars = solved_mvars
-                .iter()
-                .map(|var_id| var_id_to_var(*var_id, free_vars, var_store));
-=======
             let cvar = var_id_to_flex_var(*solved_cvar, free_vars, var_store);
 
             let mvars = solved_mvars
                 .iter()
                 .map(|var_id| var_id_to_flex_var(*var_id, free_vars, var_store));
->>>>>>> b480ae8a
 
             Type::Boolean(Bool::container(cvar, mvars))
         }
@@ -301,15 +289,11 @@
     }
 }
 
-<<<<<<< HEAD
-fn var_id_to_var(var_id: VarId, free_vars: &mut FreeVars, var_store: &mut VarStore) -> Variable {
-=======
 fn var_id_to_flex_var(
     var_id: VarId,
     free_vars: &mut FreeVars,
     var_store: &mut VarStore,
 ) -> Variable {
->>>>>>> b480ae8a
     if let Some(var) = free_vars.unnamed_vars.get(&var_id) {
         *var
     } else {
