--- conflicted
+++ resolved
@@ -363,11 +363,7 @@
         }
         Identifier(_)
         | NumLiteral(_, _)
-<<<<<<< HEAD
         | IntLiteral(_, _)
-=======
-        | IntLiteral(_)
->>>>>>> 791a0e94
         | FloatLiteral(_, _)
         | StrLiteral(_)
         | Underscore
