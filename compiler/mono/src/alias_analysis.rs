--- conflicted
+++ resolved
@@ -462,14 +462,9 @@
     use Expr::*;
 
     match expr {
-<<<<<<< HEAD
         Literal(literal) => {
             literal_spec(env.arena, builder, &mut env.statics, block, *lhs, literal)
         }
-        FunctionPointer(_, _) => todo!(),
-=======
-        Literal(literal) => literal_spec(builder, block, literal),
->>>>>>> 25ddd3c2
         Call(call) => call_spec(builder, env, block, layout, call),
         Tag {
             tag_layout,
