/// Low-level operations that get translated directly into e.g. LLVM instructions.
/// These are always wrapped when exposed to end users, and can only make it
/// into an Expr when added directly by can::builtins
#[derive(Debug, Copy, Clone, PartialEq, Eq)]
pub enum LowLevel {
    StrConcat,
    StrJoinWith,
    StrIsEmpty,
    StrStartsWith,
    StrStartsWithCodePt,
    StrEndsWith,
    StrSplit,
    StrCountGraphemes,
    StrFromInt,
    StrFromUtf8,
    StrFromUtf8Range,
    StrToUtf8,
    StrRepeat,
    StrFromFloat,
    ListLen,
    ListGetUnsafe,
    ListSet,
    ListSingle,
    ListRepeat,
    ListReverse,
    ListConcat,
    ListContains,
    ListAppend,
    ListPrepend,
    ListJoin,
    ListRange,
    ListMap,
    ListMap2,
    ListMap3,
    ListMapWithIndex,
    ListKeepIf,
    ListWalk,
    ListWalkUntil,
    ListWalkBackwards,
    ListKeepOks,
    ListKeepErrs,
    ListSortWith,
    ListDrop,
    ListDropAt,
    ListSwap,
    DictSize,
    DictEmpty,
    DictInsert,
    DictRemove,
    DictContains,
    DictGetUnsafe,
    DictKeys,
    DictValues,
    DictUnion,
    DictIntersection,
    DictDifference,
    DictWalk,
    SetFromList,
    NumAdd,
    NumAddWrap,
    NumAddChecked,
    NumSub,
    NumSubWrap,
    NumSubChecked,
    NumMul,
    NumMulWrap,
    NumMulChecked,
    NumGt,
    NumGte,
    NumLt,
    NumLte,
    NumCompare,
    NumDivUnchecked,
    NumDivCeilUnchecked,
    NumRemUnchecked,
    NumIsMultipleOf,
    NumAbs,
    NumNeg,
    NumSin,
    NumCos,
    NumSqrtUnchecked,
    NumLogUnchecked,
    NumRound,
    NumToFloat,
    NumPow,
    NumCeiling,
    NumPowInt,
    NumFloor,
    NumIsFinite,
    NumAtan,
    NumAcos,
    NumAsin,
    NumBytesToU16,
    NumBytesToU32,
    NumBitwiseAnd,
    NumBitwiseXor,
    NumBitwiseOr,
    NumShiftLeftBy,
    NumShiftRightBy,
    NumShiftRightZfBy,
    NumIntCast,
    Eq,
    NotEq,
    And,
    Or,
    Not,
    Hash,
    ExpectTrue,
}

macro_rules! first_order {
    () => {
        StrConcat
            | StrJoinWith
            | StrIsEmpty
            | StrStartsWith
            | StrStartsWithCodePt
            | StrEndsWith
            | StrSplit
            | StrCountGraphemes
            | StrFromInt
            | StrFromUtf8
            | StrFromUtf8Range
            | StrToUtf8
            | StrRepeat
            | StrFromFloat
            | ListLen
            | ListGetUnsafe
            | ListSet
            | ListDrop
            | ListDropAt
            | ListSingle
            | ListRepeat
            | ListReverse
            | ListConcat
            | ListContains
            | ListAppend
            | ListPrepend
            | ListJoin
            | ListRange
            | ListSwap
            | DictSize
            | DictEmpty
            | DictInsert
            | DictRemove
            | DictContains
            | DictGetUnsafe
            | DictKeys
            | DictValues
            | DictUnion
            | DictIntersection
            | DictDifference
            | SetFromList
            | NumAdd
            | NumAddWrap
            | NumAddChecked
            | NumSub
            | NumSubWrap
            | NumSubChecked
            | NumMul
            | NumMulWrap
            | NumMulChecked
            | NumGt
            | NumGte
            | NumLt
            | NumLte
            | NumCompare
            | NumDivUnchecked
            | NumRemUnchecked
            | NumIsMultipleOf
            | NumAbs
            | NumNeg
            | NumSin
            | NumCos
            | NumSqrtUnchecked
            | NumLogUnchecked
            | NumRound
            | NumToFloat
            | NumPow
            | NumCeiling
            | NumPowInt
            | NumFloor
            | NumIsFinite
            | NumAtan
            | NumAcos
            | NumAsin
            | NumBitwiseAnd
            | NumBitwiseXor
            | NumBitwiseOr
            | NumShiftLeftBy
            | NumShiftRightBy
            | NumBytesToU16
            | NumBytesToU32
            | NumShiftRightZfBy
            | NumIntCast
            | Eq
            | NotEq
            | And
            | Or
            | Not
            | Hash
            | ExpectTrue
    };
}

macro_rules! higher_order {
    () => {
        ListMap
            | ListMap2
            | ListMap3
            | ListMapWithIndex
            | ListKeepIf
            | ListWalk
            | ListWalkUntil
            | ListWalkBackwards
            | ListKeepOks
            | ListKeepErrs
            | ListSortWith
            | DictWalk
    };
}

impl LowLevel {
    /// is one of the arguments always a function?
    /// An example is List.map.
    pub fn is_higher_order(&self) -> bool {
        use LowLevel::*;

        match self {
<<<<<<< HEAD
            first_order!() => false,
            higher_order!() => true,
        }
    }

    pub fn function_argument_position(&self) -> usize {
        use LowLevel::*;
=======
            StrConcat | StrJoinWith | StrIsEmpty | StrStartsWith | StrStartsWithCodePt
            | StrEndsWith | StrSplit | StrCountGraphemes | StrFromInt | StrFromUtf8
            | StrFromUtf8Range | StrToUtf8 | StrRepeat | StrFromFloat | ListLen | ListGetUnsafe
            | ListSet | ListDrop | ListDropAt | ListSingle | ListRepeat | ListReverse
            | ListConcat | ListContains | ListAppend | ListPrepend | ListJoin | ListRange
            | ListSwap | DictSize | DictEmpty | DictInsert | DictRemove | DictContains
            | DictGetUnsafe | DictKeys | DictValues | DictUnion | DictIntersection
            | DictDifference | SetFromList | NumAdd | NumAddWrap | NumAddChecked | NumSub
            | NumSubWrap | NumSubChecked | NumMul | NumMulWrap | NumMulChecked | NumGt | NumGte
            | NumLt | NumLte | NumCompare | NumDivUnchecked | NumDivCeilUnchecked
            | NumRemUnchecked | NumIsMultipleOf | NumAbs | NumNeg | NumSin | NumCos
            | NumSqrtUnchecked | NumLogUnchecked | NumRound | NumToFloat | NumPow | NumCeiling
            | NumPowInt | NumFloor | NumIsFinite | NumAtan | NumAcos | NumAsin | NumBitwiseAnd
            | NumBitwiseXor | NumBitwiseOr | NumShiftLeftBy | NumShiftRightBy | NumBytesToU16
            | NumBytesToU32 | NumShiftRightZfBy | NumIntCast | Eq | NotEq | And | Or | Not
            | Hash | ExpectTrue => false,
>>>>>>> 6e034189

        match self {
            first_order!() => unreachable!(),
            ListMap => 1,
            ListMap2 => 2,
            ListMap3 => 3,
            ListMapWithIndex => 1,
            ListKeepIf => 1,
            ListWalk => 2,
            ListWalkUntil => 2,
            ListWalkBackwards => 2,
            ListKeepOks => 1,
            ListKeepErrs => 1,
            ListSortWith => 1,
            DictWalk => 2,
        }
    }
}<|MERGE_RESOLUTION|>--- conflicted
+++ resolved
@@ -166,6 +166,7 @@
             | NumLte
             | NumCompare
             | NumDivUnchecked
+            | NumDivCeilUnchecked
             | NumRemUnchecked
             | NumIsMultipleOf
             | NumAbs
@@ -227,7 +228,6 @@
         use LowLevel::*;
 
         match self {
-<<<<<<< HEAD
             first_order!() => false,
             higher_order!() => true,
         }
@@ -235,24 +235,6 @@
 
     pub fn function_argument_position(&self) -> usize {
         use LowLevel::*;
-=======
-            StrConcat | StrJoinWith | StrIsEmpty | StrStartsWith | StrStartsWithCodePt
-            | StrEndsWith | StrSplit | StrCountGraphemes | StrFromInt | StrFromUtf8
-            | StrFromUtf8Range | StrToUtf8 | StrRepeat | StrFromFloat | ListLen | ListGetUnsafe
-            | ListSet | ListDrop | ListDropAt | ListSingle | ListRepeat | ListReverse
-            | ListConcat | ListContains | ListAppend | ListPrepend | ListJoin | ListRange
-            | ListSwap | DictSize | DictEmpty | DictInsert | DictRemove | DictContains
-            | DictGetUnsafe | DictKeys | DictValues | DictUnion | DictIntersection
-            | DictDifference | SetFromList | NumAdd | NumAddWrap | NumAddChecked | NumSub
-            | NumSubWrap | NumSubChecked | NumMul | NumMulWrap | NumMulChecked | NumGt | NumGte
-            | NumLt | NumLte | NumCompare | NumDivUnchecked | NumDivCeilUnchecked
-            | NumRemUnchecked | NumIsMultipleOf | NumAbs | NumNeg | NumSin | NumCos
-            | NumSqrtUnchecked | NumLogUnchecked | NumRound | NumToFloat | NumPow | NumCeiling
-            | NumPowInt | NumFloor | NumIsFinite | NumAtan | NumAcos | NumAsin | NumBitwiseAnd
-            | NumBitwiseXor | NumBitwiseOr | NumShiftLeftBy | NumShiftRightBy | NumBytesToU16
-            | NumBytesToU32 | NumShiftRightZfBy | NumIntCast | Eq | NotEq | And | Or | Not
-            | Hash | ExpectTrue => false,
->>>>>>> 6e034189
 
         match self {
             first_order!() => unreachable!(),
