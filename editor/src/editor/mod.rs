--- conflicted
+++ resolved
@@ -8,11 +8,7 @@
 mod render_ast;
 mod render_debug;
 mod resources;
-<<<<<<< HEAD
-mod slow_pool;
 mod sound;
-=======
->>>>>>> fa4875da
 mod style;
 mod theme;
 mod util;