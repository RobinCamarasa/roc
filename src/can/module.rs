--- conflicted
+++ resolved
@@ -100,12 +100,7 @@
         }
     }
 
-<<<<<<< HEAD
-    let (defs, scope, output) = canonicalize_defs(
-=======
-    let mut output = Output::default();
-    let (defs, populated_scope) = canonicalize_defs(
->>>>>>> 0eec4bcc
+    let (defs, populated_scope, output) = canonicalize_defs(
         &mut env,
         Output::default(),
         var_store,
@@ -185,15 +180,11 @@
                 references.insert(symbol);
             }
 
-<<<<<<< HEAD
-            dbg!(home, &references);
-=======
             let mut aliases = MutMap::default();
 
             for (symbol, alias) in populated_scope.aliases() {
                 aliases.insert(*symbol, alias.clone());
             }
->>>>>>> 0eec4bcc
 
             Ok(ModuleOutput {
                 aliases,
