use bumpalo::collections::Vec;
use bumpalo::Bump;
use roc_types::types::AliasKind;
use std::cmp::{max_by_key, min_by_key};

use roc_builtins::bitcode::{FloatWidth, IntWidth};
use roc_collections::all::MutMap;
use roc_module::called_via::CalledVia;
use roc_module::ident::TagName;
use roc_module::symbol::{Interns, ModuleId, Symbol};
use roc_mono::ir::ProcLayout;
use roc_mono::layout::{
    self, union_sorted_tags_pub, Builtin, Layout, LayoutCache, LayoutInterner, UnionLayout,
    UnionVariant, WrappedVariant,
};
use roc_parse::ast::{AssignedField, Collection, Expr, Pattern, StrLiteral};
use roc_region::all::{Loc, Region};
use roc_std::RocDec;
use roc_target::TargetInfo;
use roc_types::subs::{Content, FlatType, GetSubsSlice, RecordFields, Subs, UnionTags, Variable};

use crate::{ReplApp, ReplAppMemory};

struct Env<'a, 'env> {
    arena: &'a Bump,
    subs: &'env Subs,
    target_info: TargetInfo,
    interns: &'a Interns,
    layout_cache: LayoutCache<'a>,
}

/// JIT execute the given main function, and then wrap its results in an Expr
/// so we can display them to the user using the formatter.
///
/// We need the original types in order to properly render records and tag unions,
/// because at runtime those are structs - that is, unlabeled memory offsets.
/// By traversing the type signature while we're traversing the layout, once
/// we get to a struct or tag, we know what the labels are and can turn them
/// back into the appropriate user-facing literals.
#[allow(clippy::too_many_arguments)]
pub fn jit_to_ast<'a, A: ReplApp<'a>>(
    arena: &'a Bump,
    app: &mut A,
    main_fn_name: &str,
    layout: ProcLayout<'a>,
    var: Variable,
    subs: &Subs,
    interns: &'a Interns,
    layout_interner: LayoutInterner<'a>,
    target_info: TargetInfo,
) -> Expr<'a> {
    let mut env = Env {
        arena,
        subs,
        target_info,
        interns,
        layout_cache: LayoutCache::new(layout_interner, target_info),
    };

    match layout {
        ProcLayout {
            arguments: [],
            result,
            captures_niche: _,
        } => {
            // This is a thunk, which cannot be defined in userspace, so we know
            // it's `main` and can be executed.
            jit_to_ast_help(&mut env, app, main_fn_name, &result, var)
        }
        ProcLayout { arguments, .. } => {
            // This is a user-supplied function; create a fake Expr for it.
            let mut arg_patterns =
                bumpalo::collections::Vec::with_capacity_in(arguments.len(), arena);

            // Put in an underscore for each of the args, just to get the arity right.
            for _ in 0..arguments.len() {
                arg_patterns.push(Loc::at_zero(Pattern::Underscore("_")));
            }

            let body_expr = Loc::at_zero(Expr::Record(Collection::empty()));

            Expr::Closure(arg_patterns.into_bump_slice(), arena.alloc(body_expr))
        }
    }
}

#[derive(Debug)]
enum NewtypeKind {
    Tag(TagName),
    RecordField(String),
    Opaque(Symbol),
}

fn get_newtype_tag_and_var(
    env: &mut Env,
    var: Variable,
    tags: UnionTags,
) -> Option<(TagName, Variable)> {
    let union_variant = {
        let mut layout_env = roc_mono::layout::Env::from_components(
            &mut env.layout_cache,
            env.subs,
            env.arena,
            env.target_info,
        );
        roc_mono::layout::union_sorted_tags(&mut layout_env, var).unwrap()
    };

    let tag_name = match union_variant {
        UnionVariant::Newtype { tag_name, .. }
        | UnionVariant::NewtypeByVoid {
            data_tag_name: tag_name,
            ..
        } => tag_name.expect_tag(),
        _ => return None,
    };

    let vars = tags
        .unsorted_iterator(env.subs, Variable::EMPTY_TAG_UNION)
        .find(|(tag, _)| **tag == tag_name)
        .unwrap()
        .1;

    match vars {
        [var] => Some((tag_name, *var)),
        _ => {
            // Multiple variables; we should not display this as a newtype.
            None
        }
    }
}

/// Unrolls types that are newtypes. These include
///   - Singleton tags with one type argument (e.g. `Container Str`)
///   - Records with exactly one field (e.g. `{ number: Nat }`)
///
/// This is important in synchronizing `Content`s with `Layout`s, since `Layout`s will
/// always unwrap newtypes and use the content of the underlying type.
///
/// The returned list of newtype containers is ordered by increasing depth. As an example,
/// `A ({b : C 123})` will have the unrolled list `[Tag(A), RecordField(b), Tag(C)]`.
///
/// If we pass through aliases, the top-level alias that should be displayed to the user is passed
/// back as an option.
///
/// Returns (new type containers, optional alias content, real content).
fn unroll_newtypes_and_aliases<'a, 'env>(
    env: &mut Env<'a, 'env>,
    var: Variable,
) -> (Vec<'a, NewtypeKind>, Option<&'env Content>, Variable) {
    let mut var = var;
    let mut newtype_containers = Vec::with_capacity_in(1, env.arena);
    let mut alias_content = None;
    loop {
        let content = env.subs.get_content_without_compacting(var);
        match content {
            Content::Structure(FlatType::TagUnion(tags, _)) => {
                match get_newtype_tag_and_var(env, var, *tags) {
                    Some((tag_name, inner_var)) => {
                        newtype_containers.push(NewtypeKind::Tag(tag_name));
                        var = inner_var;
                    }
                    None => return (newtype_containers, alias_content, var),
                }
            }
            Content::Structure(FlatType::Record(fields, _)) if fields.len() == 1 => {
                let (label, field) = fields
                    .sorted_iterator(env.subs, Variable::EMPTY_RECORD)
                    .next()
                    .unwrap();
                newtype_containers.push(NewtypeKind::RecordField(label.to_string()));
                var = field.into_inner();
            }
            Content::Alias(name, _, real_var, kind) => {
                if *name == Symbol::BOOL_BOOL {
                    return (newtype_containers, alias_content, var);
                }
                // We need to pass through aliases too, because their underlying types may have
                // unrolled newtypes. For example,
                //   T : { a : Str }
                //   v : T
                //   v = { a : "value" }
                //   v
                // Here we need the newtype container to be `[RecordField(a)]`.
                //
                // At the end of the day what we should show to the user is the alias content, not
                // what's inside, so keep that around too.
                if *kind == AliasKind::Opaque && name.module_id() != ModuleId::NUM {
                    newtype_containers.push(NewtypeKind::Opaque(*name));
                }
                alias_content = Some(content);
                var = *real_var;
            }
            _ => return (newtype_containers, alias_content, var),
        }
    }
}

fn apply_newtypes<'a>(
    env: &Env<'a, '_>,
    newtype_containers: &'a [NewtypeKind],
    mut expr: Expr<'a>,
) -> Expr<'a> {
    let arena = env.arena;
    // Reverse order of what we receieve from `unroll_newtypes_and_aliases` since
    // we want the deepest container applied first.
    for container in newtype_containers.iter().rev() {
        match container {
            NewtypeKind::Tag(tag_name) => {
                let tag_expr = tag_name_to_expr(env, tag_name);
                let loc_tag_expr = &*arena.alloc(Loc::at_zero(tag_expr));
                let loc_arg_expr = &*arena.alloc(Loc::at_zero(expr));
                let loc_arg_exprs = arena.alloc_slice_copy(&[loc_arg_expr]);
                expr = Expr::Apply(loc_tag_expr, loc_arg_exprs, CalledVia::Space);
            }
            NewtypeKind::RecordField(field_name) => {
                let label = Loc::at_zero(field_name.as_str());
                let field_val = arena.alloc(Loc::at_zero(expr));
                let field = Loc::at_zero(AssignedField::RequiredValue(label, &[], field_val));
                expr = Expr::Record(Collection::with_items(&*arena.alloc([field])))
            }
            NewtypeKind::Opaque(name) => {
                let opaque_name = arena.alloc(format!("@{}", name.as_str(env.interns)));
                let opaque_ref = &*arena.alloc(Loc::at_zero(Expr::OpaqueRef(opaque_name)));
                let loc_arg_expr = &*arena.alloc(Loc::at_zero(expr));
                let loc_arg_exprs = arena.alloc_slice_copy(&[loc_arg_expr]);
                expr = Expr::Apply(opaque_ref, loc_arg_exprs, CalledVia::Space);
            }
        }
    }
    expr
}

fn unroll_recursion_var<'env>(env: &Env<'_, 'env>, mut content: &'env Content) -> &'env Content {
    while let Content::RecursionVar { structure, .. } = content {
        content = env.subs.get_content_without_compacting(*structure);
    }
    content
}

fn get_tags_vars_and_variant<'a>(
    env: &mut Env<'a, '_>,
    tags: &UnionTags,
    opt_rec_var: Option<Variable>,
) -> (MutMap<TagName, std::vec::Vec<Variable>>, UnionVariant<'a>) {
    let tags_vec: std::vec::Vec<(TagName, std::vec::Vec<Variable>)> = tags
        .unsorted_iterator(env.subs, Variable::EMPTY_TAG_UNION)
        .map(|(a, b)| (a.clone(), b.to_vec()))
        .collect();

    let vars_of_tag: MutMap<_, _> = tags_vec.iter().cloned().collect();

    let union_variant = {
        let mut layout_env = layout::Env::from_components(
            &mut env.layout_cache,
            env.subs,
            env.arena,
            env.target_info,
        );
        union_sorted_tags_pub(&mut layout_env, tags_vec, opt_rec_var)
    };

    (vars_of_tag, union_variant)
}

fn expr_of_tag<'a, 'env, M: ReplAppMemory>(
    env: &mut Env<'a, 'env>,
    mem: &'a M,
    data_addr: usize,
    tag_name: &TagName,
    arg_layouts: &'a [Layout<'a>],
    arg_vars: &[Variable],
    when_recursive: WhenRecursive<'a>,
) -> Expr<'a> {
    let tag_expr = tag_name_to_expr(env, tag_name);
    let loc_tag_expr = &*env.arena.alloc(Loc::at_zero(tag_expr));

    debug_assert_eq!(arg_layouts.len(), arg_vars.len());

    // NOTE assumes the data bytes are the first bytes
    let it = arg_vars.iter().copied().zip(arg_layouts.iter());
    let output = sequence_of_expr(env, mem, data_addr, it, when_recursive);
    let output = output.into_bump_slice();

    Expr::Apply(loc_tag_expr, output, CalledVia::Space)
}

/// Gets the tag ID of a union variant, assuming that the tag ID is stored alongside (after) the
/// tag data. The caller is expected to check that the tag ID is indeed stored this way.
fn tag_id_from_data<'a, 'env, M: ReplAppMemory>(
    env: &Env<'a, 'env>,
    mem: &M,
    union_layout: UnionLayout<'a>,
    data_addr: usize,
) -> i64 {
    let offset = union_layout
        .data_size_without_tag_id(&env.layout_cache.interner, env.target_info)
        .unwrap();
    let tag_id_addr = data_addr + offset as usize;

    use roc_mono::layout::Discriminant::*;
    match union_layout.discriminant() {
        U0 => 0,
        U1 => mem.deref_bool(tag_id_addr) as i64,
        U8 => mem.deref_u8(tag_id_addr) as i64,
        U16 => mem.deref_u16(tag_id_addr) as i64,
    }
}

/// Gets the tag ID of a union variant from its recursive pointer (that is, the pointer to the
/// pointer to the data of the union variant). Returns
///   - the tag ID
///   - the address of the data of the union variant, unmasked if the pointer held the tag ID
fn tag_id_from_recursive_ptr<'a, M: ReplAppMemory>(
    env: &Env<'a, '_>,
    mem: &M,
    union_layout: UnionLayout<'a>,
    rec_addr: usize,
) -> (i64, usize) {
    let tag_in_ptr = union_layout.stores_tag_id_in_pointer(env.target_info);

    if tag_in_ptr {
        let (tag_id, data_addr) = mem.deref_pointer_with_tag_id(rec_addr);
        (tag_id as _, data_addr as _)
    } else {
        let addr_with_id = mem.deref_usize(rec_addr);
        let tag_id = tag_id_from_data(env, mem, union_layout, addr_with_id);
        (tag_id, addr_with_id)
    }
}

const OPAQUE_FUNCTION: Expr = Expr::Var {
    module_name: "",
    ident: "<function>",
};

fn jit_to_ast_help<'a, A: ReplApp<'a>>(
    env: &mut Env<'a, '_>,
    app: &mut A,
    main_fn_name: &str,
    layout: &Layout<'a>,
    var: Variable,
) -> Expr<'a> {
    let (newtype_containers, alias_content, raw_var) = unroll_newtypes_and_aliases(env, var);

    macro_rules! num_helper {
        ($ty:ty) => {
            app.call_function(main_fn_name, |_, num: $ty| {
                number_literal_to_ast(env.arena, num)
            })
        };
    }

<<<<<<< HEAD
    let expr = match layout {
        Layout::Builtin(Builtin::Bool) => {
            app.call_function(main_fn_name, |mem: &A::Memory, num: bool| {
                bool_to_ast(
                    env,
                    mem,
                    num,
                    env.subs.get_content_without_compacting(raw_var),
                )
            })
        }
=======
    let result = match layout {
        Layout::Builtin(Builtin::Bool) => Ok(app.call_function(
            main_fn_name,
            |_mem: &A::Memory, num: bool| {
                bool_to_ast(env, num, env.subs.get_content_without_compacting(raw_var))
            },
        )),
>>>>>>> 5f02ce60
        Layout::Builtin(Builtin::Int(int_width)) => {
            use Content::*;
            use IntWidth::*;

            match (alias_content, int_width) {
                (Some(Alias(Symbol::NUM_UNSIGNED8, ..)), U8) => num_helper!(u8),
                (_, U8) => {
                    // This is not a number, it's a tag union or something else
                    app.call_function(main_fn_name, |_mem: &A::Memory, num: u8| {
                        byte_to_ast(env, num, env.subs.get_content_without_compacting(raw_var))
                    })
                }
                // The rest are numbers... for now
                (_, U16) => num_helper!(u16),
                (_, U32) => num_helper!(u32),
                (_, U64) => num_helper!(u64),
                (_, U128) => num_helper!(u128),
                (_, I8) => num_helper!(i8),
                (_, I16) => num_helper!(i16),
                (_, I32) => num_helper!(i32),
                (_, I64) => num_helper!(i64),
                (_, I128) => num_helper!(i128),
            }
        }
        Layout::Builtin(Builtin::Float(float_width)) => {
            use FloatWidth::*;

            match float_width {
                F32 => num_helper!(f32),
                F64 => num_helper!(f64),
                F128 => todo!("F128 not implemented"),
            }
        }
        Layout::Builtin(Builtin::Decimal) => num_helper!(RocDec),
        Layout::Builtin(Builtin::Str) => {
            let body = |mem: &A::Memory, addr| {
                let string = mem.deref_str(addr);
                let arena_str = env.arena.alloc_str(string);
                Expr::Str(StrLiteral::PlainLine(arena_str))
            };

            app.call_function_returns_roc_str(env.target_info, main_fn_name, body)
        }
        Layout::Builtin(Builtin::List(elem_layout)) => app.call_function_returns_roc_list(
            main_fn_name,
            |mem: &A::Memory, (addr, len, _cap)| {
                list_to_ast(
                    env,
                    mem,
                    addr,
                    len,
                    elem_layout,
                    env.subs.get_content_without_compacting(raw_var),
                )
            },
        ),
        Layout::Struct { field_layouts, .. } => {
            let fields = [Layout::u64(), *layout];
            let layout = Layout::struct_no_name_order(env.arena.alloc(fields));

            let result_stack_size = layout.stack_size(&env.layout_cache.interner, env.target_info);

            let struct_addr_to_ast = |mem: &'a A::Memory, addr: usize| match env
                .subs
                .get_content_without_compacting(raw_var)
            {
                Content::Structure(FlatType::Record(fields, _)) => {
                    struct_to_ast(env, mem, addr, *fields)
                }
                Content::Structure(FlatType::EmptyRecord) => {
                    struct_to_ast(env, mem, addr, RecordFields::empty())
                }
                Content::Structure(FlatType::TagUnion(tags, _)) => {
                    let (tag_name, payload_vars) = unpack_single_element_tag_union(env.subs, *tags);

                    single_tag_union_to_ast(env, mem, addr, field_layouts, tag_name, payload_vars)
                }
                Content::Structure(FlatType::FunctionOrTagUnion(tag_names, _, _)) => {
                    let tag_name = &env.subs.get_subs_slice(*tag_names)[0];

                    single_tag_union_to_ast(env, mem, addr, field_layouts, tag_name, &[])
                }
                Content::Structure(FlatType::Func(_, _, _)) => {
                    // a function with a struct as the closure environment
                    OPAQUE_FUNCTION
                }
                other => {
                    unreachable!(
                        "Something had a Struct layout, but instead of a Record or TagUnion type, it had: {:?}",
                        other
                    );
                }
            };

            app.call_function_dynamic_size(
                main_fn_name,
                result_stack_size as usize,
                struct_addr_to_ast,
            )
        }
        Layout::Union(UnionLayout::NonRecursive(_)) => {
            let size = layout.stack_size(&env.layout_cache.interner, env.target_info);

            app.call_function_dynamic_size(
                main_fn_name,
                size as usize,
                |mem: &'a A::Memory, addr: usize| {
                    addr_to_ast(
                        env,
                        mem,
                        addr,
                        layout,
                        WhenRecursive::Unreachable,
                        env.subs.get_root_key_without_compacting(raw_var),
                    )
                },
            )
        }
        Layout::Union(UnionLayout::Recursive(_))
        | Layout::Union(UnionLayout::NonNullableUnwrapped(_))
        | Layout::Union(UnionLayout::NullableUnwrapped { .. })
        | Layout::Union(UnionLayout::NullableWrapped { .. }) => {
            let size = layout.stack_size(&env.layout_cache.interner, env.target_info);

            app.call_function_dynamic_size(
                main_fn_name,
                size as usize,
                |mem: &'a A::Memory, addr: usize| {
                    addr_to_ast(
                        env,
                        mem,
                        addr,
                        layout,
                        WhenRecursive::Loop(*layout),
                        env.subs.get_root_key_without_compacting(raw_var),
                    )
                },
            )
        }
        Layout::RecursivePointer => {
            unreachable!("RecursivePointers can only be inside structures")
        }
        Layout::LambdaSet(_) => OPAQUE_FUNCTION,
        Layout::Boxed(_) => {
            let size = layout.stack_size(&env.layout_cache.interner, env.target_info);

            app.call_function_dynamic_size(main_fn_name, size as usize, |mem: &A::Memory, addr| {
                addr_to_ast(
                    env,
                    mem,
                    addr,
                    layout,
                    WhenRecursive::Unreachable,
                    env.subs.get_root_key_without_compacting(raw_var),
                )
            })
        }
    };

    apply_newtypes(env, newtype_containers.into_bump_slice(), expr)
}

fn tag_name_to_expr<'a>(env: &Env<'a, '_>, tag_name: &TagName) -> Expr<'a> {
    Expr::Tag(env.arena.alloc_str(&tag_name.as_ident_str()))
}

/// Represents the layout of `RecursivePointer`s in a tag union, when recursive
/// tag unions are relevant.
#[derive(Clone, Copy, Debug, PartialEq)]
enum WhenRecursive<'a> {
    Unreachable,
    Loop(Layout<'a>),
}

fn addr_to_ast<'a, M: ReplAppMemory>(
    env: &mut Env<'a, '_>,
    mem: &'a M,
    addr: usize,
    layout: &Layout<'a>,
    when_recursive: WhenRecursive<'a>,
    var: Variable,
) -> Expr<'a> {
    macro_rules! helper {
        ($method: ident, $ty: ty) => {{
            let num: $ty = mem.$method(addr);

            number_literal_to_ast(env.arena, num)
        }};
    }

    let (newtype_containers, _alias_content, raw_var) = unroll_newtypes_and_aliases(env, var);
    let raw_content = env.subs.get_content_without_compacting(raw_var);

    let expr = match (raw_content, layout) {
        (Content::Structure(FlatType::Func(_, _, _)), _) | (_, Layout::LambdaSet(_)) => {
            OPAQUE_FUNCTION
        }
        (_, Layout::Builtin(Builtin::Bool)) => {
            // TODO: bits are not as expected here.
            // num is always false at the moment.
            let num: bool = mem.deref_bool(addr);

            bool_to_ast(env, num, raw_content)
        }
        (_, Layout::Builtin(Builtin::Int(int_width))) => {
            use IntWidth::*;

            match int_width {
                U8 => helper!(deref_u8, u8),
                U16 => helper!(deref_u16, u16),
                U32 => helper!(deref_u32, u32),
                U64 => helper!(deref_u64, u64),
                U128 => helper!(deref_u128, u128),
                I8 => helper!(deref_i8, i8),
                I16 => helper!(deref_i16, i16),
                I32 => helper!(deref_i32, i32),
                I64 => helper!(deref_i64, i64),
                I128 => helper!(deref_i128, i128),
            }
        }
        (_, Layout::Builtin(Builtin::Float(float_width))) => {
            use FloatWidth::*;

            match float_width {
                F32 => helper!(deref_f32, f32),
                F64 => helper!(deref_f64, f64),
                F128 => todo!("F128 not implemented"),
            }
        }
        (_, Layout::Builtin(Builtin::List(elem_layout))) => {
            let elem_addr = mem.deref_usize(addr);
            let len = mem.deref_usize(addr + env.target_info.ptr_width() as usize);
            let _cap = mem.deref_usize(addr + 2 * env.target_info.ptr_width() as usize);

            list_to_ast(env, mem, elem_addr, len, elem_layout, raw_content)
        }
        (_, Layout::Builtin(Builtin::Str)) => {
            let string = mem.deref_str(addr);
            let arena_str = env.arena.alloc_str(string);
            Expr::Str(StrLiteral::PlainLine(arena_str))
        }
        (_, Layout::Struct { field_layouts, .. }) => match raw_content {
            Content::Structure(FlatType::Record(fields, _)) => {
                struct_to_ast(env, mem, addr, *fields)
            }
            Content::Structure(FlatType::TagUnion(tags, _)) => {
                debug_assert_eq!(tags.len(), 1);

                let (tag_name, payload_vars) = unpack_single_element_tag_union(env.subs, *tags);
                single_tag_union_to_ast(env, mem, addr, field_layouts, tag_name, payload_vars)
            }
            Content::Structure(FlatType::FunctionOrTagUnion(tag_names, _, _)) => {
                let tag_name = &env.subs.get_subs_slice(*tag_names)[0];
                single_tag_union_to_ast(env, mem, addr, field_layouts, tag_name, &[])
            }
            Content::Structure(FlatType::EmptyRecord) => {
                struct_to_ast(env, mem, addr, RecordFields::empty())
            }
            other => {
                unreachable!(
                    "Something had a Struct layout, but instead of a Record type, it had: {:?}",
                    other
                );
            }
        },
        (_, Layout::RecursivePointer) => match (raw_content, when_recursive) {
            (
                Content::RecursionVar {
                    structure,
                    opt_name: _,
                },
                WhenRecursive::Loop(union_layout),
            ) => {
                addr_to_ast(env, mem, addr, &union_layout, when_recursive, *structure)
            }

            (
                Content::RecursionVar {
                    structure,
                    opt_name: _,
                },
                WhenRecursive::Unreachable,
            ) => {
                // It's possible to hit a recursive pointer before the full type layout; just
                // figure out the actual recursive structure layout at this point.
                let union_layout = env.layout_cache
                    .from_var(env.arena, *structure, env.subs)
                    .expect("no layout for structure");
                debug_assert!(matches!(union_layout, Layout::Union(..)));
                let when_recursive = WhenRecursive::Loop(union_layout);
                addr_to_ast(env, mem, addr, &union_layout, when_recursive, *structure)
            }
            other => unreachable!("Something had a RecursivePointer layout, but instead of being a RecursionVar and having a known recursive layout, I found {:?}", other),
        },
        (_, Layout::Union(UnionLayout::NonRecursive(union_layouts))) => {
            let union_layout = UnionLayout::NonRecursive(union_layouts);

            let tags = match raw_content {
                Content::Structure(FlatType::TagUnion(tags, _)) => tags,
                other => unreachable!("Weird content for nonrecursive Union layout: {:?}", other),
            };

            debug_assert_eq!(union_layouts.len(), tags.len());

            let (vars_of_tag, union_variant) = get_tags_vars_and_variant(env, tags, None);

            let tags_and_layouts = match union_variant {
                UnionVariant::Wrapped(WrappedVariant::NonRecursive {
                    sorted_tag_layouts
                }) => sorted_tag_layouts,
                other => unreachable!("This layout tag union layout is nonrecursive but the variant isn't; found variant {:?}", other),
            };

            // Because this is a `NonRecursive`, the tag ID is definitely after the data.
            let tag_id = tag_id_from_data(env, mem, union_layout, addr);

            // use the tag ID as an index, to get its name and layout of any arguments
            let (tag_name, arg_layouts) = &tags_and_layouts[tag_id as usize];

            expr_of_tag(
                env,
                mem,
                addr,
                tag_name.expect_tag_ref(),
                arg_layouts,
                &vars_of_tag[tag_name.expect_tag_ref()],
                WhenRecursive::Unreachable,
            )
        }
        (_, Layout::Union(union_layout @ UnionLayout::Recursive(union_layouts))) => {
            let (rec_var, tags) = match raw_content {
                Content::Structure(FlatType::RecursiveTagUnion(rec_var, tags, _)) => {
                    (rec_var, tags)
                }
                Content::RecursionVar { structure, ..} => {
                    match env.subs.get_content_without_compacting(*structure) {
                        Content::Structure(FlatType::RecursiveTagUnion(rec_var, tags, _)) => {
                            (rec_var, tags)
                        }
                        content => unreachable!("any other content should have a different layout, but we saw {:#?}", roc_types::subs::SubsFmtContent(content, env.subs)),
                    }
                }
                _ => unreachable!("any other content should have a different layout, but we saw {:#?}", roc_types::subs::SubsFmtContent(raw_content, env.subs)),
            };
            debug_assert_eq!(union_layouts.len(), tags.len());

            let (vars_of_tag, union_variant) = get_tags_vars_and_variant(env, tags, Some(*rec_var));

            let tags_and_layouts = match union_variant {
                UnionVariant::Wrapped(WrappedVariant::Recursive { sorted_tag_layouts }) => {
                    sorted_tag_layouts
                }
                _ => unreachable!("any other variant would have a different layout"),
            };

            let (tag_id, ptr_to_data) = tag_id_from_recursive_ptr(env, mem, *union_layout, addr);

            let (tag_name, arg_layouts) = &tags_and_layouts[tag_id as usize];
            expr_of_tag(
                env,
                mem,
                ptr_to_data,
                tag_name.expect_tag_ref(),
                arg_layouts,
                &vars_of_tag[tag_name.expect_tag_ref()],
                when_recursive,
            )
        }
        (_, Layout::Union(UnionLayout::NonNullableUnwrapped(_))) => {
            let (rec_var, tags) = match unroll_recursion_var(env, raw_content) {
                Content::Structure(FlatType::RecursiveTagUnion(rec_var, tags, _)) => {
                    (rec_var, tags)
                }
                other => unreachable!("Unexpected content for NonNullableUnwrapped: {:?}", other),
            };
            debug_assert_eq!(tags.len(), 1);

            let (vars_of_tag, union_variant) = get_tags_vars_and_variant(env, tags, Some(*rec_var));

            let (tag_name, arg_layouts) = match union_variant {
                UnionVariant::Wrapped(WrappedVariant::NonNullableUnwrapped {
                    tag_name,
                    fields,
                }) => (tag_name.expect_tag(), fields),
                _ => unreachable!("any other variant would have a different layout"),
            };

            let data_addr = mem.deref_usize(addr);

            expr_of_tag(
                env,
                mem,
                data_addr,
                &tag_name,
                arg_layouts,
                &vars_of_tag[&tag_name],
                when_recursive,
            )
        }
        (_, Layout::Union(UnionLayout::NullableUnwrapped { .. })) => {
            let (rec_var, tags) = match unroll_recursion_var(env, raw_content) {
                Content::Structure(FlatType::RecursiveTagUnion(rec_var, tags, _)) => {
                    (rec_var, tags)
                }
                other => unreachable!("Unexpected content for NonNullableUnwrapped: {:?}", other),
            };
            debug_assert!(tags.len() <= 2);

            let (vars_of_tag, union_variant) = get_tags_vars_and_variant(env, tags, Some(*rec_var));

            let (nullable_name, other_name, other_arg_layouts) = match union_variant {
                UnionVariant::Wrapped(WrappedVariant::NullableUnwrapped {
                    nullable_id: _,
                    nullable_name,
                    other_name,
                    other_fields,
                }) => (
                    nullable_name.expect_tag(),
                    other_name.expect_tag(),
                    other_fields,
                ),
                _ => unreachable!("any other variant would have a different layout"),
            };

            let data_addr = mem.deref_usize(addr);
            if data_addr == 0 {
                tag_name_to_expr(env, &nullable_name)
            } else {
                expr_of_tag(
                    env,
                    mem,
                    data_addr,
                    &other_name,
                    other_arg_layouts,
                    &vars_of_tag[&other_name],
                    when_recursive,
                )
            }
        }
        (_, Layout::Union(union_layout @ UnionLayout::NullableWrapped { .. })) => {
            let (rec_var, tags) = match unroll_recursion_var(env, raw_content) {
                Content::Structure(FlatType::RecursiveTagUnion(rec_var, tags, _)) => {
                    (rec_var, tags)
                }
                other => unreachable!("Unexpected content for NonNullableUnwrapped: {:?}", other),
            };

            let (vars_of_tag, union_variant) = get_tags_vars_and_variant(env, tags, Some(*rec_var));

            let (nullable_id, nullable_name, tags_and_layouts) = match union_variant {
                UnionVariant::Wrapped(WrappedVariant::NullableWrapped {
                    nullable_id,
                    nullable_name,
                    sorted_tag_layouts,
                }) => (nullable_id, nullable_name.expect_tag(), sorted_tag_layouts),
                _ => unreachable!("any other variant would have a different layout"),
            };

            let data_addr = mem.deref_usize(addr);
            if data_addr == 0 {
                tag_name_to_expr(env, &nullable_name)
            } else {
                let (tag_id, data_addr) = tag_id_from_recursive_ptr(env, mem, *union_layout, addr);

                let tag_id = if tag_id > nullable_id.into() {
                    tag_id - 1
                } else {
                    tag_id
                };

                let (tag_name, arg_layouts) = &tags_and_layouts[tag_id as usize];
                expr_of_tag(
                    env,
                    mem,
                    data_addr,
                    tag_name.expect_tag_ref(),
                    arg_layouts,
                    &vars_of_tag[tag_name.expect_tag_ref()],
                    when_recursive,
                )
            }
        }
        (
            Content::Structure(FlatType::Apply(Symbol::BOX_BOX_TYPE, args)),
            Layout::Boxed(inner_layout),
        ) => {
            debug_assert_eq!(args.len(), 1);

            let inner_var_index = args.into_iter().next().unwrap();
            let inner_var = env.subs[inner_var_index];

            let addr_of_inner = mem.deref_usize(addr);
            let inner_expr = addr_to_ast(
                env,
                mem,
                addr_of_inner,
                inner_layout,
                WhenRecursive::Unreachable,
                inner_var,
            );

            let box_box = env.arena.alloc(Loc::at_zero(Expr::Var {
                module_name: "Box",
                ident: "box",
            }));
            let box_box_arg = &*env.arena.alloc(Loc::at_zero(inner_expr));
            let box_box_args = env.arena.alloc([box_box_arg]);

            Expr::Apply(box_box, box_box_args, CalledVia::Space)
        }
        (_, Layout::Boxed(_)) => {
            unreachable!("Box layouts can only be behind a `Box.Box` application")
        }
        other => {
            todo!(
                "TODO add support for rendering pointer to {:?} in the REPL",
                other
            );
        }
    };
    apply_newtypes(env, newtype_containers.into_bump_slice(), expr)
}

fn list_to_ast<'a, M: ReplAppMemory>(
    env: &mut Env<'a, '_>,
    mem: &'a M,
    addr: usize,
    len: usize,
    elem_layout: &Layout<'a>,
    content: &Content,
) -> Expr<'a> {
    let elem_var = match content {
        Content::Structure(FlatType::Apply(Symbol::LIST_LIST, vars)) => {
            debug_assert_eq!(vars.len(), 1);

            let elem_var_index = vars.into_iter().next().unwrap();
            env.subs[elem_var_index]
        }
        other => {
            unreachable!(
                "Something had a Struct layout, but instead of a Record type, it had: {:?}",
                other
            );
        }
    };

    let arena = env.arena;
    let mut output = Vec::with_capacity_in(len, arena);
    let elem_size = elem_layout.stack_size(&env.layout_cache.interner, env.target_info) as usize;

    for index in 0..len {
        let offset_bytes = index * elem_size;
        let elem_addr = addr + offset_bytes;
        let (newtype_containers, _alias_content, elem_content) =
            unroll_newtypes_and_aliases(env, elem_var);
        let expr = addr_to_ast(
            env,
            mem,
            elem_addr,
            elem_layout,
            WhenRecursive::Unreachable,
            elem_content,
        );
        let expr = Loc::at_zero(apply_newtypes(
            env,
            newtype_containers.into_bump_slice(),
            expr,
        ));

        output.push(&*arena.alloc(expr));
    }

    let output = output.into_bump_slice();

    Expr::List(Collection::with_items(output))
}

fn single_tag_union_to_ast<'a, 'env, M: ReplAppMemory>(
    env: &mut Env<'a, 'env>,
    mem: &'a M,
    addr: usize,
    field_layouts: &'a [Layout<'a>],
    tag_name: &TagName,
    payload_vars: &[Variable],
) -> Expr<'a> {
    let arena = env.arena;
    let tag_expr = tag_name_to_expr(env, tag_name);

    let loc_tag_expr = &*arena.alloc(Loc::at_zero(tag_expr));

    let output = if field_layouts.len() == payload_vars.len() {
        let it = payload_vars.iter().copied().zip(field_layouts);
        sequence_of_expr(env, mem, addr, it, WhenRecursive::Unreachable).into_bump_slice()
    } else if field_layouts.is_empty() && !payload_vars.is_empty() {
        // happens for e.g. `Foo Bar` where unit structures are nested and the inner one is dropped
        let it = payload_vars.iter().copied().zip([&Layout::UNIT]);
        sequence_of_expr(env, mem, addr, it, WhenRecursive::Unreachable).into_bump_slice()
    } else {
        unreachable!()
    };

    Expr::Apply(loc_tag_expr, output, CalledVia::Space)
}

fn sequence_of_expr<'a, 'env, I, M: ReplAppMemory>(
    env: &mut Env<'a, 'env>,
    mem: &'a M,
    addr: usize,
    sequence: I,
    when_recursive: WhenRecursive<'a>,
) -> Vec<'a, &'a Loc<Expr<'a>>>
where
    I: Iterator<Item = (Variable, &'a Layout<'a>)>,
    I: ExactSizeIterator<Item = (Variable, &'a Layout<'a>)>,
{
    let arena = env.arena;
    let mut output = Vec::with_capacity_in(sequence.len(), arena);

    // We'll advance this as we iterate through the fields
    let mut field_addr = addr;

    for (var, layout) in sequence {
        let expr = addr_to_ast(env, mem, field_addr, layout, when_recursive, var);
        let loc_expr = Loc::at_zero(expr);

        output.push(&*arena.alloc(loc_expr));

        // Advance the field pointer to the next field.
        field_addr += layout.stack_size(&env.layout_cache.interner, env.target_info) as usize;
    }

    output
}

fn struct_to_ast<'a, 'env, M: ReplAppMemory>(
    env: &mut Env<'a, 'env>,
    mem: &'a M,
    addr: usize,
    record_fields: RecordFields,
) -> Expr<'a> {
    let arena = env.arena;
    let subs = env.subs;
    let mut output = Vec::with_capacity_in(record_fields.len(), arena);

    if record_fields.len() == 1 {
        // this is a 1-field wrapper record around another record or 1-tag tag union
        let (label, field) = record_fields
            .sorted_iterator(subs, Variable::EMPTY_RECORD)
            .next()
            .unwrap();

        let inner_var = field.into_inner();
        let field_layout = env
            .layout_cache
            .from_var(arena, field.into_inner(), env.subs)
            .unwrap();
        let inner_layouts = arena.alloc([field_layout]);

        let loc_expr = &*arena.alloc(Loc {
            value: addr_to_ast(
                env,
                mem,
                addr,
                &Layout::struct_no_name_order(inner_layouts),
                WhenRecursive::Unreachable,
                inner_var,
            ),
            region: Region::zero(),
        });

        let field_name = Loc {
            value: &*arena.alloc_str(label.as_str()),
            region: Region::zero(),
        };
        let loc_field = Loc {
            value: AssignedField::RequiredValue(field_name, &[], loc_expr),
            region: Region::zero(),
        };

        let output = arena.alloc([loc_field]);

        Expr::Record(Collection::with_items(output))
    } else {
        // We'll advance this as we iterate through the fields
        let mut field_addr = addr;

        // We recalculate the layouts here because we will have compiled the record so that its fields
        // are sorted by descending alignment, and then alphabetic, but the type of the record is
        // always only sorted alphabetically. We want to arrange the rendered record in the order of
        // the type.
        for (label, field) in record_fields.sorted_iterator(subs, Variable::EMPTY_RECORD) {
            let field_var = field.into_inner();
            let field_layout = env
                .layout_cache
                .from_var(arena, field.into_inner(), env.subs)
                .unwrap();

            let loc_expr = &*arena.alloc(Loc {
                value: addr_to_ast(
                    env,
                    mem,
                    field_addr,
                    &field_layout,
                    WhenRecursive::Unreachable,
                    field_var,
                ),
                region: Region::zero(),
            });

            let field_name = Loc {
                value: &*arena.alloc_str(label.as_str()),
                region: Region::zero(),
            };
            let loc_field = Loc {
                value: AssignedField::RequiredValue(field_name, &[], loc_expr),
                region: Region::zero(),
            };

            output.push(loc_field);

            // Advance the field pointer to the next field.
            field_addr +=
                field_layout.stack_size(&env.layout_cache.interner, env.target_info) as usize;
        }

        let output = output.into_bump_slice();

        Expr::Record(Collection::with_items(output))
    }
}

fn unpack_single_element_tag_union(subs: &Subs, tags: UnionTags) -> (&TagName, &[Variable]) {
    let (tag_name_index, payload_vars_index) = tags.iter_all().next().unwrap();

    let tag_name = &subs[tag_name_index];
    let subs_slice = subs[payload_vars_index];
    let payload_vars = subs.get_subs_slice(subs_slice);

    (tag_name, payload_vars)
}

fn unpack_two_element_tag_union(
    subs: &Subs,
    tags: UnionTags,
) -> (&TagName, &[Variable], &TagName, &[Variable]) {
    let mut it = tags.iter_all();
    let (tag_name_index, payload_vars_index) = it.next().unwrap();

    let tag_name1 = &subs[tag_name_index];
    let subs_slice = subs[payload_vars_index];
    let payload_vars1 = subs.get_subs_slice(subs_slice);

    let (tag_name_index, payload_vars_index) = it.next().unwrap();

    let tag_name2 = &subs[tag_name_index];
    let subs_slice = subs[payload_vars_index];
    let payload_vars2 = subs.get_subs_slice(subs_slice);

    (tag_name1, payload_vars1, tag_name2, payload_vars2)
}

fn bool_to_ast<'a>(env: &Env<'a, '_>, value: bool, content: &Content) -> Expr<'a> {
    use Content::*;

    let arena = env.arena;

    match content {
        Structure(flat_type) => {
            match flat_type {
                FlatType::TagUnion(tags, _) if tags.len() == 1 => {
                    let (tag_name, payload_vars) = unpack_single_element_tag_union(env.subs, *tags);

                    let loc_tag_expr = {
                        let tag_name = &tag_name.as_ident_str();
                        let tag_expr = Expr::Tag(arena.alloc_str(tag_name));

                        &*arena.alloc(Loc {
                            value: tag_expr,
                            region: Region::zero(),
                        })
                    };

                    let payload = {
                        // Since this has the layout of a number, there should be
                        // exactly one payload in this tag.
                        debug_assert_eq!(payload_vars.len(), 1);

                        let var = *payload_vars.iter().next().unwrap();
                        let content = env.subs.get_content_without_compacting(var);

                        let loc_payload = &*arena.alloc(Loc {
                            value: bool_to_ast(env, value, content),
                            region: Region::zero(),
                        });

                        arena.alloc([loc_payload])
                    };

                    Expr::Apply(loc_tag_expr, payload, CalledVia::Space)
                }
                FlatType::TagUnion(tags, _) if tags.len() == 2 => {
                    let (tag_name_1, payload_vars_1, tag_name_2, payload_vars_2) =
                        unpack_two_element_tag_union(env.subs, *tags);

                    debug_assert!(payload_vars_1.is_empty());
                    debug_assert!(payload_vars_2.is_empty());

                    let tag_name = if value {
                        max_by_key(tag_name_1, tag_name_2, |n| n.as_ident_str())
                    } else {
                        min_by_key(tag_name_1, tag_name_2, |n| n.as_ident_str())
                    };

                    tag_name_to_expr(env, tag_name)
                }
                FlatType::FunctionOrTagUnion(tags, _, _) if tags.len() == 2 => {
                    let tags = env.subs.get_subs_slice(*tags);
                    let tag_name_1 = &tags[0];
                    let tag_name_2 = &tags[1];

                    let tag_name = if value {
                        max_by_key(tag_name_1, tag_name_2, |n| n.as_ident_str())
                    } else {
                        min_by_key(tag_name_1, tag_name_2, |n| n.as_ident_str())
                    };

                    tag_name_to_expr(env, tag_name)
                }
                other => {
                    unreachable!("Unexpected FlatType {:?} in bool_to_ast", other);
                }
            }
        }
        Alias(Symbol::BOOL_BOOL, _, _, _) => Expr::Var {
            module_name: "Bool",
            ident: if value { "true" } else { "false" },
        },
        Alias(_, _, var, _) => {
            let content = env.subs.get_content_without_compacting(*var);

            bool_to_ast(env, value, content)
        }
        other => {
            unreachable!("Unexpected FlatType {:?} in bool_to_ast", other);
        }
    }
}

fn byte_to_ast<'a>(env: &mut Env<'a, '_>, value: u8, content: &Content) -> Expr<'a> {
    use Content::*;

    let arena = env.arena;

    match content {
        Structure(flat_type) => {
            match flat_type {
                FlatType::TagUnion(tags, _) if tags.len() == 1 => {
                    let (tag_name, payload_vars) = unpack_single_element_tag_union(env.subs, *tags);

                    let loc_tag_expr = {
                        let tag_name = &tag_name.as_ident_str();
                        let tag_expr = Expr::Tag(arena.alloc_str(tag_name));

                        &*arena.alloc(Loc {
                            value: tag_expr,
                            region: Region::zero(),
                        })
                    };

                    let payload = {
                        // Since this has the layout of a number, there should be
                        // exactly one payload in this tag.
                        debug_assert_eq!(payload_vars.len(), 1);

                        let var = *payload_vars.iter().next().unwrap();
                        let content = env.subs.get_content_without_compacting(var);

                        let loc_payload = &*arena.alloc(Loc {
                            value: byte_to_ast(env, value, content),
                            region: Region::zero(),
                        });

                        arena.alloc([loc_payload])
                    };

                    Expr::Apply(loc_tag_expr, payload, CalledVia::Space)
                }
                FlatType::TagUnion(tags, _) => {
                    // anything with fewer tags is not a byte
                    debug_assert!(tags.len() > 2);

                    let tags_vec: std::vec::Vec<(TagName, std::vec::Vec<Variable>)> = tags
                        .unsorted_iterator(env.subs, Variable::EMPTY_TAG_UNION)
                        .map(|(a, b)| (a.clone(), b.to_vec()))
                        .collect();

                    let union_variant = {
                        let mut layout_env = layout::Env::from_components(
                            &mut env.layout_cache,
                            env.subs,
                            env.arena,
                            env.target_info,
                        );
                        union_sorted_tags_pub(&mut layout_env, tags_vec, None)
                    };

                    match union_variant {
                        UnionVariant::ByteUnion(tagnames) => {
                            let tag_name = &tagnames[value as usize].expect_tag_ref();
                            let tag_expr = tag_name_to_expr(env, tag_name);
                            let loc_tag_expr = Loc::at_zero(tag_expr);
                            Expr::Apply(env.arena.alloc(loc_tag_expr), &[], CalledVia::Space)
                        }
                        _ => unreachable!("invalid union variant for a Byte!"),
                    }
                }
                FlatType::FunctionOrTagUnion(tags, _, _) => {
                    // anything with fewer tags is not a byte
                    debug_assert!(tags.len() > 2);

                    let tags_vec: std::vec::Vec<(TagName, std::vec::Vec<Variable>)> = env
                        .subs
                        .get_subs_slice(*tags)
                        .iter()
                        .map(|t| (t.clone(), vec![]))
                        .collect();

                    let union_variant = {
                        let mut layout_env = layout::Env::from_components(
                            &mut env.layout_cache,
                            env.subs,
                            env.arena,
                            env.target_info,
                        );
                        union_sorted_tags_pub(&mut layout_env, tags_vec, None)
                    };

                    match union_variant {
                        UnionVariant::ByteUnion(tagnames) => {
                            let tag_name = &tagnames[value as usize].expect_tag_ref();
                            let tag_expr = tag_name_to_expr(env, tag_name);
                            let loc_tag_expr = Loc::at_zero(tag_expr);
                            Expr::Apply(env.arena.alloc(loc_tag_expr), &[], CalledVia::Space)
                        }
                        _ => unreachable!("invalid union variant for a Byte!"),
                    }
                }
                other => {
                    unreachable!("Unexpected FlatType {:?} in byte_to_ast", other);
                }
            }
        }
        Alias(_, _, var, _) => {
            let content = env.subs.get_content_without_compacting(*var);

            byte_to_ast(env, value, content)
        }
        other => {
            unreachable!("Unexpected FlatType {:?} in byte_to_ast", other);
        }
    }
}

/// This is centralized in case we want to format it differently later,
/// e.g. adding underscores for large numbers
fn number_literal_to_ast<T: std::fmt::Display>(arena: &Bump, num: T) -> Expr<'_> {
    use std::fmt::Write;

    let mut string = bumpalo::collections::String::with_capacity_in(64, arena);
    write!(string, "{}", num).unwrap();
    Expr::Num(string.into_bump_str())
}<|MERGE_RESOLUTION|>--- conflicted
+++ resolved
@@ -351,27 +351,12 @@
         };
     }
 
-<<<<<<< HEAD
     let expr = match layout {
         Layout::Builtin(Builtin::Bool) => {
-            app.call_function(main_fn_name, |mem: &A::Memory, num: bool| {
-                bool_to_ast(
-                    env,
-                    mem,
-                    num,
-                    env.subs.get_content_without_compacting(raw_var),
-                )
+            app.call_function(main_fn_name, |_mem: &A::Memory, num: bool| {
+                bool_to_ast(env, num, env.subs.get_content_without_compacting(raw_var))
             })
         }
-=======
-    let result = match layout {
-        Layout::Builtin(Builtin::Bool) => Ok(app.call_function(
-            main_fn_name,
-            |_mem: &A::Memory, num: bool| {
-                bool_to_ast(env, num, env.subs.get_content_without_compacting(raw_var))
-            },
-        )),
->>>>>>> 5f02ce60
         Layout::Builtin(Builtin::Int(int_width)) => {
             use Content::*;
             use IntWidth::*;
