--- conflicted
+++ resolved
@@ -5138,1122 +5138,4 @@
             r#"{ bi128 : I128 -> I128, bi16 : I16 -> I16, bi32 : I32 -> I32, bi64 : I64 -> I64, bi8 : I8 -> I8, bnat : Nat -> Nat, bu128 : U128 -> U128, bu16 : U16 -> U16, bu32 : U32 -> U32, bu64 : U64 -> U64, bu8 : U8 -> U8, dec : Dec -> Dec, f32 : F32 -> F32, f64 : F64 -> F64, fdec : Dec -> Dec, ff32 : F32 -> F32, ff64 : F64 -> F64, i128 : I128 -> I128, i16 : I16 -> I16, i32 : I32 -> I32, i64 : I64 -> I64, i8 : I8 -> I8, nat : Nat -> Nat, u128 : U128 -> U128, u16 : U16 -> U16, u32 : U32 -> U32, u64 : U64 -> U64, u8 : U8 -> U8 }"#,
         )
     }
-<<<<<<< HEAD
-
-    #[test]
-    fn issue_2458() {
-        infer_eq_without_problem(
-            indoc!(
-                r#"
-                Foo a : [Blah (Result (Bar a) { val: a })]
-                Bar a : Foo a
-
-                v : Bar U8
-                v = Blah (Ok (Blah (Err { val: 1 })))
-
-                v
-                "#
-            ),
-            "Bar U8",
-        )
-    }
-
-    #[test]
-    fn issue_2458_swapped_order() {
-        infer_eq_without_problem(
-            indoc!(
-                r#"
-                Bar a : Foo a
-                Foo a : [Blah (Result (Bar a) { val: a })]
-
-                v : Bar U8
-                v = Blah (Ok (Blah (Err { val: 1 })))
-
-                v
-                "#
-            ),
-            "Bar U8",
-        )
-    }
-
-    // https://github.com/roc-lang/roc/issues/2379
-    #[test]
-    fn copy_vars_referencing_copied_vars() {
-        infer_eq_without_problem(
-            indoc!(
-                r#"
-                Job : [Job [Command] (List Job)]
-
-                job : Job
-
-                job
-                "#
-            ),
-            "Job",
-        )
-    }
-
-    #[test]
-    fn generalize_and_specialize_recursion_var() {
-        infer_eq_without_problem(
-            indoc!(
-                r#"
-                Job a : [Job (List (Job a)) a]
-
-                job : Job Str
-
-                when job is
-                    Job lst s -> P lst s
-                "#
-            ),
-            "[P (List ([Job (List a) Str] as a)) Str]",
-        )
-    }
-
-    #[test]
-    fn to_int() {
-        infer_eq_without_problem(
-            indoc!(
-                r#"
-                {
-                    toI8: Num.toI8,
-                    toI16: Num.toI16,
-                    toI32: Num.toI32,
-                    toI64: Num.toI64,
-                    toI128: Num.toI128,
-                    toNat: Num.toNat,
-                    toU8: Num.toU8,
-                    toU16: Num.toU16,
-                    toU32: Num.toU32,
-                    toU64: Num.toU64,
-                    toU128: Num.toU128,
-                }
-                "#
-            ),
-            r#"{ toI128 : Int * -> I128, toI16 : Int a -> I16, toI32 : Int b -> I32, toI64 : Int c -> I64, toI8 : Int d -> I8, toNat : Int e -> Nat, toU128 : Int f -> U128, toU16 : Int g -> U16, toU32 : Int h -> U32, toU64 : Int i -> U64, toU8 : Int j -> U8 }"#,
-        )
-    }
-
-    #[test]
-    fn to_float() {
-        infer_eq_without_problem(
-            indoc!(
-                r#"
-                {
-                    toF32: Num.toF32,
-                    toF64: Num.toF64,
-                }
-                "#
-            ),
-            r#"{ toF32 : Num * -> F32, toF64 : Num a -> F64 }"#,
-        )
-    }
-
-    #[test]
-    fn opaque_wrap_infer() {
-        infer_eq_without_problem(
-            indoc!(
-                r#"
-                Age := U32
-
-                @Age 21
-                "#
-            ),
-            r#"Age"#,
-        )
-    }
-
-    #[test]
-    fn opaque_wrap_check() {
-        infer_eq_without_problem(
-            indoc!(
-                r#"
-                Age := U32
-
-                a : Age
-                a = @Age 21
-
-                a
-                "#
-            ),
-            r#"Age"#,
-        )
-    }
-
-    #[test]
-    fn opaque_wrap_polymorphic_infer() {
-        infer_eq_without_problem(
-            indoc!(
-                r#"
-                Id n := [Id U32 n]
-
-                @Id (Id 21 "sasha")
-                "#
-            ),
-            r#"Id Str"#,
-        )
-    }
-
-    #[test]
-    fn opaque_wrap_polymorphic_check() {
-        infer_eq_without_problem(
-            indoc!(
-                r#"
-                Id n := [Id U32 n]
-
-                a : Id Str
-                a = @Id (Id 21 "sasha")
-
-                a
-                "#
-            ),
-            r#"Id Str"#,
-        )
-    }
-
-    #[test]
-    fn opaque_wrap_polymorphic_from_multiple_branches_infer() {
-        infer_eq_without_problem(
-            indoc!(
-                r#"
-                Id n := [Id U32 n]
-                condition : Bool
-
-                if condition
-                then @Id (Id 21 (Y "sasha"))
-                else @Id (Id 21 (Z "felix"))
-                "#
-            ),
-            r#"Id [Y Str, Z Str]"#,
-        )
-    }
-
-    #[test]
-    fn opaque_wrap_polymorphic_from_multiple_branches_check() {
-        infer_eq_without_problem(
-            indoc!(
-                r#"
-                Id n := [Id U32 n]
-                condition : Bool
-
-                v : Id [Y Str, Z Str]
-                v =
-                    if condition
-                    then @Id (Id 21 (Y "sasha"))
-                    else @Id (Id 21 (Z "felix"))
-
-                v
-                "#
-            ),
-            r#"Id [Y Str, Z Str]"#,
-        )
-    }
-
-    #[test]
-    fn opaque_unwrap_infer() {
-        infer_eq_without_problem(
-            indoc!(
-                r#"
-                Age := U32
-
-                \@Age n -> n
-                "#
-            ),
-            r#"Age -> U32"#,
-        )
-    }
-
-    #[test]
-    fn opaque_unwrap_check() {
-        infer_eq_without_problem(
-            indoc!(
-                r#"
-                Age := U32
-
-                v : Age -> U32
-                v = \@Age n -> n
-                v
-                "#
-            ),
-            r#"Age -> U32"#,
-        )
-    }
-
-    #[test]
-    fn opaque_unwrap_polymorphic_infer() {
-        infer_eq_without_problem(
-            indoc!(
-                r#"
-                Id n := [Id U32 n]
-
-                \@Id (Id _ n) -> n
-                "#
-            ),
-            r#"Id a -> a"#,
-        )
-    }
-
-    #[test]
-    fn opaque_unwrap_polymorphic_check() {
-        infer_eq_without_problem(
-            indoc!(
-                r#"
-                Id n := [Id U32 n]
-
-                v : Id a -> a
-                v = \@Id (Id _ n) -> n
-
-                v
-                "#
-            ),
-            r#"Id a -> a"#,
-        )
-    }
-
-    #[test]
-    fn opaque_unwrap_polymorphic_specialized_infer() {
-        infer_eq_without_problem(
-            indoc!(
-                r#"
-                Id n := [Id U32 n]
-
-                strToBool : Str -> Bool
-
-                \@Id (Id _ n) -> strToBool n
-                "#
-            ),
-            r#"Id Str -> Bool"#,
-        )
-    }
-
-    #[test]
-    fn opaque_unwrap_polymorphic_specialized_check() {
-        infer_eq_without_problem(
-            indoc!(
-                r#"
-                Id n := [Id U32 n]
-
-                strToBool : Str -> Bool
-
-                v : Id Str -> Bool
-                v = \@Id (Id _ n) -> strToBool n
-
-                v
-                "#
-            ),
-            r#"Id Str -> Bool"#,
-        )
-    }
-
-    #[test]
-    fn opaque_unwrap_polymorphic_from_multiple_branches_infer() {
-        infer_eq_without_problem(
-            indoc!(
-                r#"
-                Id n := [Id U32 n]
-
-                \id ->
-                    when id is
-                        @Id (Id _ A) -> ""
-                        @Id (Id _ B) -> ""
-                        @Id (Id _ (C { a: "" })) -> ""
-                        @Id (Id _ (C { a: _ })) -> "" # any other string, for exhautiveness
-                "#
-            ),
-            r#"Id [A, B, C { a : Str }*] -> Str"#,
-        )
-    }
-
-    #[test]
-    fn opaque_unwrap_polymorphic_from_multiple_branches_check() {
-        infer_eq_without_problem(
-            indoc!(
-                r#"
-                Id n := [Id U32 n]
-
-                f : Id [A, B, C { a : Str }e] -> Str
-                f = \id ->
-                    when id is
-                        @Id (Id _ A) -> ""
-                        @Id (Id _ B) -> ""
-                        @Id (Id _ (C { a: "" })) -> ""
-                        @Id (Id _ (C { a: _ })) -> "" # any other string, for exhautiveness
-
-                f
-                "#
-            ),
-            r#"Id [A, B, C { a : Str }e] -> Str"#,
-        )
-    }
-
-    #[test]
-    fn lambda_set_within_alias_is_quantified() {
-        infer_eq_without_problem(
-            indoc!(
-                r#"
-                app "test" provides [effectAlways] to "./platform"
-
-                Effect a := {} -> a
-
-                effectAlways : a -> Effect a
-                effectAlways = \x ->
-                    inner = \{} -> x
-
-                    @Effect inner
-                "#
-            ),
-            r#"a -> Effect a"#,
-        )
-    }
-
-    #[test]
-    fn generalized_accessor_function_applied() {
-        infer_eq_without_problem(
-            indoc!(
-                r#"
-                returnFoo = .foo
-
-                returnFoo { foo: "foo" }
-                "#
-            ),
-            "Str",
-        )
-    }
-
-    #[test]
-    fn record_extension_variable_is_alias() {
-        infer_eq_without_problem(
-            indoc!(
-                r#"
-                Other a b : { y: a, z: b }
-
-                f : { x : Str }(Other Str Str)
-                f
-                "#
-            ),
-            r#"{ x : Str, y : Str, z : Str }"#,
-        )
-    }
-
-    #[test]
-    fn tag_extension_variable_is_alias() {
-        infer_eq_without_problem(
-            indoc!(
-                r#"
-                Other : [B, C]
-
-                f : [A]Other
-                f
-                "#
-            ),
-            r#"[A, B, C]"#,
-        )
-    }
-
-    #[test]
-    // https://github.com/roc-lang/roc/issues/2702
-    fn tag_inclusion_behind_opaque() {
-        infer_eq_without_problem(
-            indoc!(
-                r#"
-                Outer k := [Empty, Wrapped k]
-
-                insert : Outer k, k -> Outer k
-                insert = \m, var ->
-                    when m is
-                        @Outer Empty -> @Outer (Wrapped var)
-                        @Outer (Wrapped _) -> @Outer (Wrapped var)
-
-                insert
-                "#
-            ),
-            r#"Outer k, k -> Outer k"#,
-        )
-    }
-
-    #[test]
-    fn tag_inclusion_behind_opaque_infer() {
-        infer_eq_without_problem(
-            indoc!(
-                r#"
-                Outer k := [Empty, Wrapped k]
-
-                when (@Outer Empty) is
-                    @Outer Empty -> @Outer (Wrapped "")
-                    @Outer (Wrapped k) -> @Outer (Wrapped k)
-                "#
-            ),
-            r#"Outer Str"#,
-        )
-    }
-
-    #[test]
-    fn tag_inclusion_behind_opaque_infer_single_ctor() {
-        infer_eq_without_problem(
-            indoc!(
-                r#"
-                Outer := [A, B]
-
-                when (@Outer A) is
-                    @Outer A -> @Outer A
-                    @Outer B -> @Outer B
-                "#
-            ),
-            r#"Outer"#,
-        )
-    }
-
-    #[test]
-    fn issue_2583_specialize_errors_behind_unified_branches() {
-        infer_eq_without_problem(
-            indoc!(
-                r#"
-                if Bool.true then List.first [] else Str.toI64 ""
-                "#
-            ),
-            "Result I64 [InvalidNumStr, ListWasEmpty]",
-        )
-    }
-
-    #[test]
-    fn lots_of_type_variables() {
-        infer_eq_without_problem(
-            indoc!(
-                r#"
-                fun = \a,b,c,d,e,f,g,h,i,j,k,l,m,n,o,p,q,r,s,t,u,v,w,x,y,z,aa,bb -> {a,b,c,d,e,f,g,h,i,j,k,l,m,n,o,p,q,r,s,t,u,v,w,x,y,z,aa,bb}
-                fun
-                "#
-            ),
-            "a, b, c, d, e, f, g, h, i, j, k, l, m, n, o, p, q, r, s, t, u, v, w, x, y, z, aa, bb -> { a : a, aa : aa, b : b, bb : bb, c : c, d : d, e : e, f : f, g : g, h : h, i : i, j : j, k : k, l : l, m : m, n : n, o : o, p : p, q : q, r : r, s : s, t : t, u : u, v : v, w : w, x : x, y : y, z : z }",
-        )
-    }
-
-    #[test]
-    fn exposed_ability_name() {
-        infer_eq_without_problem(
-            indoc!(
-                r#"
-                app "test" provides [hash] to "./platform"
-
-                MHash has hash : a -> U64 | a has MHash
-                "#
-            ),
-            "a -> U64 | a has MHash",
-        )
-    }
-
-    #[test]
-    fn single_ability_single_member_specializations() {
-        check_inferred_abilities(
-            indoc!(
-                r#"
-                app "test" provides [hash] to "./platform"
-
-                MHash has hash : a -> U64 | a has MHash
-
-                Id := U64 has [MHash {hash}]
-
-                hash = \@Id n -> n
-                "#
-            ),
-            [("MHash:hash", "Id")],
-        )
-    }
-
-    #[test]
-    fn single_ability_multiple_members_specializations() {
-        check_inferred_abilities(
-            indoc!(
-                r#"
-                app "test" provides [hash, hash32] to "./platform"
-
-                MHash has
-                    hash : a -> U64 | a has MHash
-                    hash32 : a -> U32 | a has MHash
-
-                Id := U64 has [MHash {hash, hash32}]
-
-                hash = \@Id n -> n
-                hash32 = \@Id n -> Num.toU32 n
-                "#
-            ),
-            [("MHash:hash", "Id"), ("MHash:hash32", "Id")],
-        )
-    }
-
-    #[test]
-    fn multiple_abilities_multiple_members_specializations() {
-        check_inferred_abilities(
-            indoc!(
-                r#"
-                app "test" provides [hash, hash32, eq, le] to "./platform"
-
-                MHash has
-                    hash : a -> U64 | a has MHash
-                    hash32 : a -> U32 | a has MHash
-
-                Ord has
-                    eq : a, a -> Bool | a has Ord
-                    le : a, a -> Bool | a has Ord
-
-                Id := U64 has [MHash {hash, hash32}, Ord {eq, le}]
-
-                hash = \@Id n -> n
-                hash32 = \@Id n -> Num.toU32 n
-
-                eq = \@Id m, @Id n -> m == n
-                le = \@Id m, @Id n -> m < n
-                "#
-            ),
-            [
-                ("MHash:hash", "Id"),
-                ("MHash:hash32", "Id"),
-                ("Ord:eq", "Id"),
-                ("Ord:le", "Id"),
-            ],
-        )
-    }
-
-    #[test]
-    fn ability_checked_specialization_with_typed_body() {
-        check_inferred_abilities(
-            indoc!(
-                r#"
-                app "test" provides [hash] to "./platform"
-
-                MHash has
-                    hash : a -> U64 | a has MHash
-
-                Id := U64 has [MHash {hash}]
-
-                hash : Id -> U64
-                hash = \@Id n -> n
-                "#
-            ),
-            [("MHash:hash", "Id")],
-        )
-    }
-
-    #[test]
-    fn ability_checked_specialization_with_annotation_only() {
-        check_inferred_abilities(
-            indoc!(
-                r#"
-                app "test" provides [hash] to "./platform"
-
-                MHash has
-                    hash : a -> U64 | a has MHash
-
-                Id := U64 has [MHash {hash}]
-
-                hash : Id -> U64
-                "#
-            ),
-            [("MHash:hash", "Id")],
-        )
-    }
-
-    #[test]
-    fn ability_specialization_called() {
-        infer_eq_without_problem(
-            indoc!(
-                r#"
-                app "test" provides [zero] to "./platform"
-
-                MHash has
-                    hash : a -> U64 | a has MHash
-
-                Id := U64 has [MHash {hash}]
-
-                hash = \@Id n -> n
-
-                zero = hash (@Id 0)
-                "#
-            ),
-            "U64",
-        )
-    }
-
-    #[test]
-    fn alias_ability_member() {
-        infer_eq_without_problem(
-            indoc!(
-                r#"
-                app "test" provides [thething] to "./platform"
-
-                MHash has
-                    hash : a -> U64 | a has MHash
-
-                thething =
-                    itis = hash
-                    itis
-                "#
-            ),
-            "a -> U64 | a has MHash",
-        )
-    }
-
-    #[test]
-    fn when_branch_and_body_flipflop() {
-        infer_eq_without_problem(
-            indoc!(
-                r#"
-                func = \record ->
-                    when record.tag is
-                        A -> { record & tag: B }
-                        B -> { record & tag: A }
-
-                func
-                "#
-            ),
-            "{ tag : [A, B] }a -> { tag : [A, B] }a",
-        )
-    }
-
-    #[test]
-    fn ability_constrained_in_non_member_check() {
-        infer_eq_without_problem(
-            indoc!(
-                r#"
-                app "test" provides [hashEq] to "./platform"
-
-                MHash has
-                    hash : a -> U64 | a has MHash
-
-                hashEq : a, a -> Bool | a has MHash
-                hashEq = \x, y -> hash x == hash y
-                "#
-            ),
-            "a, a -> Bool | a has MHash",
-        )
-    }
-
-    #[test]
-    fn ability_constrained_in_non_member_infer() {
-        infer_eq_without_problem(
-            indoc!(
-                r#"
-                app "test" provides [hashEq] to "./platform"
-
-                MHash has
-                    hash : a -> U64 | a has MHash
-
-                hashEq = \x, y -> hash x == hash y
-                "#
-            ),
-            "a, a1 -> Bool | a has MHash, a1 has MHash",
-        )
-    }
-
-    #[test]
-    fn ability_constrained_in_non_member_infer_usage() {
-        infer_eq_without_problem(
-            indoc!(
-                r#"
-                app "test" provides [result] to "./platform"
-
-                MHash has
-                    hash : a -> U64 | a has MHash
-
-                hashEq = \x, y -> hash x == hash y
-
-                Id := U64 has [MHash {hash}]
-                hash = \@Id n -> n
-
-                result = hashEq (@Id 100) (@Id 101)
-                "#
-            ),
-            "Bool",
-        )
-    }
-
-    #[test]
-    fn ability_constrained_in_non_member_multiple_specializations() {
-        infer_eq_without_problem(
-            indoc!(
-                r#"
-                app "test" provides [result] to "./platform"
-
-                MHash has
-                    hash : a -> U64 | a has MHash
-
-                mulMHashes = \x, y -> hash x * hash y
-
-                Id := U64 has [MHash { hash: hashId }]
-                hashId = \@Id n -> n
-
-                Three := {} has [MHash { hash: hashThree }]
-                hashThree = \@Three _ -> 3
-
-                result = mulMHashes (@Id 100) (@Three {})
-                "#
-            ),
-            "U64",
-        )
-    }
-
-    #[test]
-    fn nested_open_tag_union() {
-        infer_eq_without_problem(
-            indoc!(
-                r#"
-                app "test" provides [go] to "./platform"
-
-                Expr : [
-                    Wrap Expr,
-                    Val I64,
-                ]
-
-                go : Expr -> Expr
-                go = \e ->
-                        when P e is
-                            P (Wrap (Val _)) -> Wrap e
-
-                            # This branch should force the first argument to `P` and
-                            # the first argument to `Wrap` to be an open tag union.
-                            # This tests checks that we don't regress on that.
-                            P y1 -> Wrap y1
-                "#
-            ),
-            indoc!(r#"Expr -> Expr"#),
-        )
-    }
-
-    #[test]
-    fn opaque_and_alias_unify() {
-        infer_eq_without_problem(
-            indoc!(
-                r#"
-                app "test" provides [always] to "./platform"
-
-                Effect a := {} -> a
-
-                Task a err : Effect (Result a err)
-
-                always : a -> Task a *
-                always = \x -> @Effect (\{} -> Ok x)
-                "#
-            ),
-            "a -> Task a *",
-        );
-    }
-
-    #[test]
-    fn export_rigid_to_lower_rank() {
-        infer_eq_without_problem(
-            indoc!(
-                r#"
-                app "test" provides [foo] to "./platform"
-
-                F a : { foo : a }
-
-                foo = \arg ->
-                    x : F b
-                    x = arg
-                    x.foo
-                "#
-            ),
-            "F b -> b",
-        );
-    }
-
-    #[test]
-    fn alias_in_opaque() {
-        infer_eq_without_problem(
-            indoc!(
-                r#"
-                app "test" provides [foo] to "./platform"
-
-                MyError : [Error]
-
-                MyResult := Result U8 MyError
-
-                foo = @MyResult (Err Error)
-                "#
-            ),
-            "MyResult",
-        )
-    }
-
-    #[test]
-    fn alias_propagates_able_var() {
-        infer_eq_without_problem(
-            indoc!(
-                r#"
-                app "test" provides [zeroEncoder] to "./platform"
-
-                MEncoder fmt := List U8, fmt -> List U8 | fmt has Format
-
-                Format has it : fmt -> {} | fmt has Format
-
-                zeroEncoder = @MEncoder \lst, _ -> lst
-                "#
-            ),
-            "MEncoder a | a has Format",
-        )
-    }
-
-    #[test]
-    fn task_wildcard_wildcard() {
-        infer_eq_without_problem(
-            indoc!(
-                r#"
-                app "test" provides [tforever] to "./platform"
-
-                Effect a := {} -> a
-
-                eforever : Effect a -> Effect b
-
-                Task a err : Effect (Result a err)
-
-                tforever : Task val err -> Task * *
-                tforever = \task -> eforever task
-                "#
-            ),
-            "Task val err -> Task * *",
-        );
-    }
-
-    #[test]
-    fn stdlib_encode_json() {
-        infer_eq_without_problem(
-            indoc!(
-                r#"
-                app "test"
-                    imports [Json]
-                    provides [main] to "./platform"
-
-                HelloWorld := {} has [Encoding {toEncoder}]
-
-                toEncoder = \@HelloWorld {} ->
-                    Encode.custom \bytes, fmt ->
-                        bytes
-                        |> Encode.appendWith (Encode.string "Hello, World!\n") fmt
-
-                main =
-                    when Str.fromUtf8 (Encode.toBytes (@HelloWorld {}) Json.json) is
-                        Ok s -> s
-                        _ -> "<bad>"
-                "#
-            ),
-            "Str",
-        )
-    }
-
-    #[test]
-    fn self_recursion_with_inference_var() {
-        infer_eq_without_problem(
-            indoc!(
-                r#"
-                f : _ -> _
-                f = \_ -> if Bool.false then "" else f ""
-
-                f
-                "#
-            ),
-            "Str -> Str",
-        )
-    }
-
-    #[test]
-    fn mutual_recursion_with_inference_var() {
-        infer_eq_without_problem(
-            indoc!(
-                r#"
-                f : _ -> Str
-                f = \s -> g s
-                g = \s -> if Bool.true then s else f s
-
-                g
-                "#
-            ),
-            "Str -> Str",
-        )
-    }
-
-    #[test]
-    fn function_alias_in_signature() {
-        infer_eq_without_problem(
-            indoc!(
-                r#"
-                app "test" provides [main] to "./platform"
-
-                Parser a : List U8 -> List [Pair a (List U8)]
-
-                any: Parser U8
-                any = \inp ->
-                   when List.first inp is
-                     Ok u -> [Pair u (List.drop inp 1)]
-                     _ -> []
-
-                main = any
-                "#
-            ),
-            "Parser U8",
-        );
-    }
-
-    #[test]
-    fn infer_variables_in_value_def_signature() {
-        infer_eq_without_problem(
-            indoc!(
-                r#"
-                app "test" provides [a] to "./platform"
-
-                a : {a: _}
-                a = {a: ""}
-                "#
-            ),
-            "{ a : Str }",
-        );
-    }
-
-    #[test]
-    fn infer_variables_in_destructure_def_signature() {
-        infer_eq_without_problem(
-            indoc!(
-                r#"
-                app "test" provides [a] to "./platform"
-
-                {a} : {a: _}
-                {a} = {a: ""}
-                "#
-            ),
-            "Str",
-        )
-    }
-
-    #[test]
-    fn check_phantom_type() {
-        infer_eq_without_problem(
-            indoc!(
-                r#"
-                F a b := b
-
-                foo : F Str Str -> F U8 Str
-
-                x : F Str Str
-
-                foo x
-                "#
-            ),
-            "F U8 Str",
-        )
-    }
-
-    #[test]
-    fn infer_phantom_type_flow() {
-        infer_eq_without_problem(
-            indoc!(
-                r#"
-                F a b := b
-
-                foo : _ -> F U8 Str
-                foo = \it -> it
-
-                foo
-                "#
-            ),
-            "F U8 Str -> F U8 Str",
-        )
-    }
-
-    #[test]
-    fn infer_unbound_phantom_type_star() {
-        infer_eq_without_problem(
-            indoc!(
-                r#"
-                F a b := b
-
-                foo = \@F {} -> @F ""
-
-                foo
-                "#
-            ),
-            "F * {}* -> F * Str",
-        )
-    }
-
-    #[test]
-    fn wrap_recursive_opaque_negative_position() {
-        infer_eq_without_problem(
-            indoc!(
-                r#"
-                OList := [Nil, Cons {} OList]
-
-                lst : [Cons {} OList]
-
-                olist : OList
-                olist = (\l -> @OList l) lst
-
-                olist
-                "#
-            ),
-            "OList",
-        );
-    }
-
-    #[test]
-    fn wrap_recursive_opaque_positive_position() {
-        infer_eq_without_problem(
-            indoc!(
-                r#"
-                OList := [Nil, Cons {} OList]
-
-                lst : [Cons {} OList]
-
-                olist : OList
-                olist = @OList lst
-
-                olist
-                "#
-            ),
-            "OList",
-        );
-    }
-
-    #[test]
-    fn rosetree_with_result_is_legal_recursive_type() {
-        infer_eq_without_problem(
-            indoc!(
-                r#"
-                Rose a : [Rose (Result (List (Rose a)) I64)]
-
-                x : Rose I64
-                x = Rose (Ok [])
-
-                x
-                "#
-            ),
-            "Rose I64",
-        );
-    }
-
-    #[test]
-    fn opaque_wrap_function() {
-        infer_eq_without_problem(
-            indoc!(
-                r#"
-                A := U8
-                List.map [1, 2, 3] @A
-                "#
-            ),
-            "List A",
-        );
-    }
-
-    #[test]
-    fn opaque_wrap_function_with_inferred_arg() {
-        infer_eq_without_problem(
-            indoc!(
-                r#"
-                A a := a
-                List.map [1u8, 2u8, 3u8] @A
-                "#
-            ),
-            "List (A U8)",
-        );
-    }
-=======
->>>>>>> cfcd2a52
 }