procedure List.5 (#Attr.2, #Attr.3):
<<<<<<< HEAD
    let List.534 : List [] = lowlevel ListMap { xs: `#Attr.#arg1` } #Attr.2 Test.2 #Attr.3;
    decref #Attr.2;
    ret List.534;
=======
    let List.522 : List [] = lowlevel ListMap { xs: `#Attr.#arg1` } #Attr.2 Test.2 #Attr.3;
    decref #Attr.2;
    ret List.522;
>>>>>>> 2eb8326a

procedure Test.2 (Test.3):
    let Test.7 : {} = Struct {};
    let Test.8 : Str = "a Lambda Set is empty. Most likely there is a type error in your program.";
    Crash Test.8

procedure Test.0 ():
    let Test.1 : List [] = Array [];
    let Test.5 : {} = Struct {};
    let Test.4 : List [] = CallByName List.5 Test.1 Test.5;
    ret Test.4;<|MERGE_RESOLUTION|>--- conflicted
+++ resolved
@@ -1,13 +1,7 @@
 procedure List.5 (#Attr.2, #Attr.3):
-<<<<<<< HEAD
-    let List.534 : List [] = lowlevel ListMap { xs: `#Attr.#arg1` } #Attr.2 Test.2 #Attr.3;
+    let List.535 : List [] = lowlevel ListMap { xs: `#Attr.#arg1` } #Attr.2 Test.2 #Attr.3;
     decref #Attr.2;
-    ret List.534;
-=======
-    let List.522 : List [] = lowlevel ListMap { xs: `#Attr.#arg1` } #Attr.2 Test.2 #Attr.3;
-    decref #Attr.2;
-    ret List.522;
->>>>>>> 2eb8326a
+    ret List.535;
 
 procedure Test.2 (Test.3):
     let Test.7 : {} = Struct {};
