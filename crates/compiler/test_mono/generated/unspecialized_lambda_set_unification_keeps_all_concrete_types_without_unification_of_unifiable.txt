--- conflicted
+++ resolved
@@ -88,177 +88,92 @@
     ret Encode.110;
 
 procedure List.13 (#Attr.2, #Attr.3):
-<<<<<<< HEAD
-    let List.603 : List [C {}, C {}, C Str] = lowlevel ListPrepend #Attr.2 #Attr.3;
-    ret List.603;
+    let List.651 : List [C {}, C {}, C Str] = lowlevel ListPrepend #Attr.2 #Attr.3;
+    ret List.651;
 
 procedure List.13 (#Attr.2, #Attr.3):
-    let List.631 : List Str = lowlevel ListPrepend #Attr.2 #Attr.3;
-    ret List.631;
-
-procedure List.18 (List.163, List.164, List.165):
-    let List.578 : U64 = 0i64;
-    let List.579 : U64 = CallByName List.6 List.163;
-    let List.577 : List U8 = CallByName List.95 List.163 List.164 List.165 List.578 List.579;
-    ret List.577;
-
-procedure List.18 (List.163, List.164, List.165):
-    let List.605 : U64 = 0i64;
-    let List.606 : U64 = CallByName List.6 List.163;
-    let List.604 : List U8 = CallByName List.95 List.163 List.164 List.165 List.605 List.606;
-    ret List.604;
-
-procedure List.4 (List.127, List.128):
-    let List.626 : U64 = 1i64;
-    let List.625 : List U8 = CallByName List.70 List.127 List.626;
-    let List.624 : List U8 = CallByName List.71 List.625 List.128;
-    ret List.624;
+    let List.679 : List Str = lowlevel ListPrepend #Attr.2 #Attr.3;
+    ret List.679;
+
+procedure List.18 (List.166, List.167, List.168):
+    let List.626 : U64 = 0i64;
+    let List.627 : U64 = CallByName List.6 List.166;
+    let List.625 : List U8 = CallByName List.95 List.166 List.167 List.168 List.626 List.627;
+    ret List.625;
+
+procedure List.18 (List.166, List.167, List.168):
+    let List.653 : U64 = 0i64;
+    let List.654 : U64 = CallByName List.6 List.166;
+    let List.652 : List U8 = CallByName List.95 List.166 List.167 List.168 List.653 List.654;
+    ret List.652;
+
+procedure List.4 (List.130, List.131):
+    let List.674 : U64 = 1i64;
+    let List.673 : List U8 = CallByName List.70 List.130 List.674;
+    let List.672 : List U8 = CallByName List.71 List.673 List.131;
+    ret List.672;
 
 procedure List.6 (#Attr.2):
-    let List.602 : U64 = lowlevel ListLenU64 #Attr.2;
-    ret List.602;
+    let List.650 : U64 = lowlevel ListLenU64 #Attr.2;
+    ret List.650;
 
 procedure List.6 (#Attr.2):
-    let List.629 : U64 = lowlevel ListLenU64 #Attr.2;
-    ret List.629;
+    let List.677 : U64 = lowlevel ListLenU64 #Attr.2;
+    ret List.677;
 
 procedure List.66 (#Attr.2, #Attr.3):
-    let List.587 : [C {}, C {}, C Str] = lowlevel ListGetUnsafe #Attr.2 #Attr.3;
-    ret List.587;
+    let List.635 : [C {}, C {}, C Str] = lowlevel ListGetUnsafe #Attr.2 #Attr.3;
+    ret List.635;
 
 procedure List.66 (#Attr.2, #Attr.3):
-    let List.614 : Str = lowlevel ListGetUnsafe #Attr.2 #Attr.3;
-    ret List.614;
+    let List.662 : Str = lowlevel ListGetUnsafe #Attr.2 #Attr.3;
+    ret List.662;
 
 procedure List.70 (#Attr.2, #Attr.3):
-    let List.620 : List U8 = lowlevel ListReserve #Attr.2 #Attr.3;
-    ret List.620;
+    let List.668 : List U8 = lowlevel ListReserve #Attr.2 #Attr.3;
+    ret List.668;
 
 procedure List.71 (#Attr.2, #Attr.3):
-    let List.618 : List U8 = lowlevel ListAppendUnsafe #Attr.2 #Attr.3;
-    ret List.618;
+    let List.666 : List U8 = lowlevel ListAppendUnsafe #Attr.2 #Attr.3;
+    ret List.666;
 
 procedure List.8 (#Attr.2, #Attr.3):
-    let List.628 : List U8 = lowlevel ListConcat #Attr.2 #Attr.3;
-    ret List.628;
+    let List.676 : List U8 = lowlevel ListConcat #Attr.2 #Attr.3;
+    ret List.676;
 
 procedure List.95 (#Derived_gen.26, #Derived_gen.27, #Derived_gen.28, #Derived_gen.29, #Derived_gen.30):
-    joinpoint List.580 List.166 List.167 List.168 List.169 List.170:
-        let List.582 : Int1 = CallByName Num.22 List.169 List.170;
-        if List.582 then
-            let List.586 : [C {}, C {}, C Str] = CallByName List.66 List.166 List.169;
-            inc List.586;
-            let List.171 : List U8 = CallByName Test.66 List.167 List.586 List.168;
-            let List.585 : U64 = 1i64;
-            let List.584 : U64 = CallByName Num.51 List.169 List.585;
-            jump List.580 List.166 List.171 List.168 List.584 List.170;
-=======
-    let List.648 : List [C {}, C {}, C Str] = lowlevel ListPrepend #Attr.2 #Attr.3;
-    ret List.648;
-
-procedure List.13 (#Attr.2, #Attr.3):
-    let List.676 : List Str = lowlevel ListPrepend #Attr.2 #Attr.3;
-    ret List.676;
-
-procedure List.18 (List.163, List.164, List.165):
-    let List.623 : U64 = 0i64;
-    let List.624 : U64 = CallByName List.6 List.163;
-    let List.622 : List U8 = CallByName List.92 List.163 List.164 List.165 List.623 List.624;
-    ret List.622;
-
-procedure List.18 (List.163, List.164, List.165):
-    let List.650 : U64 = 0i64;
-    let List.651 : U64 = CallByName List.6 List.163;
-    let List.649 : List U8 = CallByName List.92 List.163 List.164 List.165 List.650 List.651;
-    ret List.649;
-
-procedure List.4 (List.127, List.128):
-    let List.671 : U64 = 1i64;
-    let List.670 : List U8 = CallByName List.70 List.127 List.671;
-    let List.669 : List U8 = CallByName List.71 List.670 List.128;
-    ret List.669;
-
-procedure List.6 (#Attr.2):
-    let List.647 : U64 = lowlevel ListLenU64 #Attr.2;
-    ret List.647;
-
-procedure List.6 (#Attr.2):
-    let List.674 : U64 = lowlevel ListLenU64 #Attr.2;
-    ret List.674;
-
-procedure List.66 (#Attr.2, #Attr.3):
-    let List.632 : [C {}, C {}, C Str] = lowlevel ListGetUnsafe #Attr.2 #Attr.3;
-    ret List.632;
-
-procedure List.66 (#Attr.2, #Attr.3):
-    let List.659 : Str = lowlevel ListGetUnsafe #Attr.2 #Attr.3;
-    ret List.659;
-
-procedure List.70 (#Attr.2, #Attr.3):
-    let List.665 : List U8 = lowlevel ListReserve #Attr.2 #Attr.3;
-    ret List.665;
-
-procedure List.71 (#Attr.2, #Attr.3):
-    let List.663 : List U8 = lowlevel ListAppendUnsafe #Attr.2 #Attr.3;
-    ret List.663;
-
-procedure List.8 (#Attr.2, #Attr.3):
-    let List.673 : List U8 = lowlevel ListConcat #Attr.2 #Attr.3;
-    ret List.673;
-
-procedure List.92 (#Derived_gen.29, #Derived_gen.30, #Derived_gen.31, #Derived_gen.32, #Derived_gen.33):
-    joinpoint List.625 List.166 List.167 List.168 List.169 List.170:
-        let List.627 : Int1 = CallByName Num.22 List.169 List.170;
-        if List.627 then
-            let List.631 : [C {}, C {}, C Str] = CallByName List.66 List.166 List.169;
-            inc List.631;
-            let List.171 : List U8 = CallByName Test.66 List.167 List.631 List.168;
-            let List.630 : U64 = 1i64;
-            let List.629 : U64 = CallByName Num.51 List.169 List.630;
-            jump List.625 List.166 List.171 List.168 List.629 List.170;
->>>>>>> 698bbc3c
+    joinpoint List.628 List.169 List.170 List.171 List.172 List.173:
+        let List.630 : Int1 = CallByName Num.22 List.172 List.173;
+        if List.630 then
+            let List.634 : [C {}, C {}, C Str] = CallByName List.66 List.169 List.172;
+            inc List.634;
+            let List.174 : List U8 = CallByName Test.66 List.170 List.634 List.171;
+            let List.633 : U64 = 1i64;
+            let List.632 : U64 = CallByName Num.51 List.172 List.633;
+            jump List.628 List.169 List.174 List.171 List.632 List.173;
         else
-            dec List.166;
-            ret List.167;
-    in
-<<<<<<< HEAD
-    jump List.580 #Derived_gen.26 #Derived_gen.27 #Derived_gen.28 #Derived_gen.29 #Derived_gen.30;
+            dec List.169;
+            ret List.170;
+    in
+    inc #Derived_gen.26;
+    jump List.628 #Derived_gen.26 #Derived_gen.27 #Derived_gen.28 #Derived_gen.29 #Derived_gen.30;
 
 procedure List.95 (#Derived_gen.34, #Derived_gen.35, #Derived_gen.36, #Derived_gen.37, #Derived_gen.38):
-    joinpoint List.607 List.166 List.167 List.168 List.169 List.170:
-        let List.609 : Int1 = CallByName Num.22 List.169 List.170;
-        if List.609 then
-            let List.613 : Str = CallByName List.66 List.166 List.169;
-            inc List.613;
-            let List.171 : List U8 = CallByName Test.66 List.167 List.613 List.168;
-            let List.612 : U64 = 1i64;
-            let List.611 : U64 = CallByName Num.51 List.169 List.612;
-            jump List.607 List.166 List.171 List.168 List.611 List.170;
-=======
-    inc #Derived_gen.29;
-    jump List.625 #Derived_gen.29 #Derived_gen.30 #Derived_gen.31 #Derived_gen.32 #Derived_gen.33;
-
-procedure List.92 (#Derived_gen.52, #Derived_gen.53, #Derived_gen.54, #Derived_gen.55, #Derived_gen.56):
-    joinpoint List.652 List.166 List.167 List.168 List.169 List.170:
-        let List.654 : Int1 = CallByName Num.22 List.169 List.170;
-        if List.654 then
-            let List.658 : Str = CallByName List.66 List.166 List.169;
-            inc List.658;
-            let List.171 : List U8 = CallByName Test.66 List.167 List.658 List.168;
-            let List.657 : U64 = 1i64;
-            let List.656 : U64 = CallByName Num.51 List.169 List.657;
-            jump List.652 List.166 List.171 List.168 List.656 List.170;
->>>>>>> 698bbc3c
+    joinpoint List.655 List.169 List.170 List.171 List.172 List.173:
+        let List.657 : Int1 = CallByName Num.22 List.172 List.173;
+        if List.657 then
+            let List.661 : Str = CallByName List.66 List.169 List.172;
+            inc List.661;
+            let List.174 : List U8 = CallByName Test.66 List.170 List.661 List.171;
+            let List.660 : U64 = 1i64;
+            let List.659 : U64 = CallByName Num.51 List.172 List.660;
+            jump List.655 List.169 List.174 List.171 List.659 List.173;
         else
-            dec List.166;
-            ret List.167;
-    in
-<<<<<<< HEAD
-    jump List.607 #Derived_gen.34 #Derived_gen.35 #Derived_gen.36 #Derived_gen.37 #Derived_gen.38;
-=======
-    inc #Derived_gen.52;
-    jump List.652 #Derived_gen.52 #Derived_gen.53 #Derived_gen.54 #Derived_gen.55 #Derived_gen.56;
->>>>>>> 698bbc3c
+            dec List.169;
+            ret List.170;
+    in
+    inc #Derived_gen.34;
+    jump List.655 #Derived_gen.34 #Derived_gen.35 #Derived_gen.36 #Derived_gen.37 #Derived_gen.38;
 
 procedure Num.127 (#Attr.2):
     let Num.286 : U8 = lowlevel NumIntCast #Attr.2;
