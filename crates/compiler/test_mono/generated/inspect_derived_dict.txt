procedure Bool.1 ():
    let Bool.32 : Int1 = false;
    ret Bool.32;

procedure Bool.11 (#Attr.2, #Attr.3):
    let Bool.28 : Int1 = lowlevel Eq #Attr.2 #Attr.3;
    ret Bool.28;

procedure Bool.11 (#Attr.2, #Attr.3):
    let Bool.29 : Int1 = lowlevel Eq #Attr.2 #Attr.3;
    ret Bool.29;

procedure Bool.11 (#Attr.2, #Attr.3):
    let Bool.30 : Int1 = lowlevel Eq #Attr.2 #Attr.3;
    ret Bool.30;

procedure Bool.12 (#Attr.2, #Attr.3):
    let Bool.24 : Int1 = lowlevel NotEq #Attr.2 #Attr.3;
    ret Bool.24;

procedure Bool.12 (#Attr.2, #Attr.3):
    let Bool.26 : Int1 = lowlevel NotEq #Attr.2 #Attr.3;
    ret Bool.26;

procedure Bool.2 ():
    let Bool.31 : Int1 = true;
    ret Bool.31;

procedure Bool.7 (Bool.19, Bool.20):
    let Bool.25 : Int1 = CallByName Bool.12 Bool.19 Bool.20;
    ret Bool.25;

procedure Bool.7 (Bool.19, Bool.20):
    let Bool.27 : Int1 = CallByName Bool.12 Bool.19 Bool.20;
    ret Bool.27;

procedure Dict.1 (Dict.723):
    let Dict.885 : List {U32, U32} = Array [];
    let Dict.886 : List {Str, I64} = Array [];
    let Dict.887 : U64 = 0i64;
    let Dict.44 : Float32 = CallByName Dict.44;
    let Dict.45 : U8 = CallByName Dict.45;
    let Dict.884 : {List {U32, U32}, List {Str, I64}, U64, Float32, U8} = Struct {Dict.885, Dict.886, Dict.887, Dict.44, Dict.45};
    ret Dict.884;

procedure Dict.10 (Dict.724, Dict.179, Dict.180):
    let Dict.178 : List {Str, I64} = StructAtIndex 1 Dict.724;
    let #Derived_gen.66 : List {U32, U32} = StructAtIndex 0 Dict.724;
    dec #Derived_gen.66;
    let Dict.1101 : {Str, Int1} = CallByName List.18 Dict.178 Dict.179 Dict.180;
    ret Dict.1101;

procedure Dict.12 (Dict.151):
    let Dict.883 : {} = Struct {};
    let Dict.731 : {List {U32, U32}, List {Str, I64}, U64, Float32, U8} = CallByName Dict.1 Dict.883;
    let Dict.732 : {} = Struct {};
    let Dict.730 : {List {U32, U32}, List {Str, I64}, U64, Float32, U8} = CallByName List.18 Dict.151 Dict.731 Dict.732;
    ret Dict.730;

procedure Dict.120 (Dict.121, Dict.119):
    let Dict.1098 : {} = Struct {};
    let Dict.1099 : {} = Struct {};
    let Dict.1100 : {} = Struct {};
    let Dict.1097 : {{List {U32, U32}, List {Str, I64}, U64, Float32, U8}, {}, {}, {}} = CallByName Inspect.38 Dict.119 Dict.1098 Dict.1099 Dict.1100;
    let Dict.1096 : Str = CallByName Inspect.31 Dict.1097 Dict.121;
    ret Dict.1096;

procedure Dict.152 (Dict.153, Dict.733):
    let Dict.154 : Str = StructAtIndex 0 Dict.733;
    let Dict.155 : I64 = StructAtIndex 1 Dict.733;
    let Dict.734 : {List {U32, U32}, List {Str, I64}, U64, Float32, U8} = CallByName Dict.8 Dict.153 Dict.154 Dict.155;
    ret Dict.734;

procedure Dict.181 (Dict.182, Dict.1103, Dict.180):
    let Dict.183 : Str = StructAtIndex 0 Dict.1103;
    let Dict.184 : I64 = StructAtIndex 1 Dict.1103;
    let Dict.1105 : {Str, Int1} = CallByName Inspect.187 Dict.182 Dict.183 Dict.184 Dict.180;
    ret Dict.1105;

procedure Dict.20 (Dict.720):
    let Dict.148 : U64 = StructAtIndex 2 Dict.720;
    let #Derived_gen.70 : List {U32, U32} = StructAtIndex 0 Dict.720;
    dec #Derived_gen.70;
    let #Derived_gen.69 : List {Str, I64} = StructAtIndex 1 Dict.720;
    dec #Derived_gen.69;
    ret Dict.148;

procedure Dict.22 (#Attr.2, #Attr.3):
    let Dict.765 : {U32, U32} = lowlevel ListGetUnsafe #Attr.2 #Attr.3;
    ret Dict.765;

procedure Dict.22 (#Attr.2, #Attr.3):
    let Dict.781 : {Str, I64} = lowlevel ListGetUnsafe #Attr.2 #Attr.3;
    ret Dict.781;

procedure Dict.22 (#Attr.2, #Attr.3):
    let Dict.944 : U8 = lowlevel ListGetUnsafe #Attr.2 #Attr.3;
    ret Dict.944;

procedure Dict.23 (#Attr.2):
    let Dict.817 : U64 = lowlevel DictPseudoSeed #Attr.2;
    ret Dict.817;

procedure Dict.36 (Dict.119):
    let Dict.1093 : {List {U32, U32}, List {Str, I64}, U64, Float32, U8} = CallByName Inspect.30 Dict.119;
    ret Dict.1093;

procedure Dict.38 (#Derived_gen.0, #Derived_gen.1, #Derived_gen.2, #Derived_gen.3, #Derived_gen.4, #Derived_gen.5, #Derived_gen.6, #Derived_gen.7, #Derived_gen.8):
    joinpoint Dict.736 Dict.221 Dict.222 Dict.223 Dict.224 Dict.225 Dict.226 Dict.227 Dict.228 Dict.229:
        let Dict.230 : {U32, U32} = CallByName Dict.22 Dict.221 Dict.223;
        let Dict.783 : U32 = StructAtIndex 1 Dict.230;
        let Dict.771 : Int1 = CallByName Bool.11 Dict.224 Dict.783;
        if Dict.771 then
            let Dict.782 : U32 = StructAtIndex 0 Dict.230;
            let Dict.780 : U64 = CallByName Num.133 Dict.782;
            let Dict.779 : {Str, I64} = CallByName Dict.22 Dict.222 Dict.780;
            let Dict.231 : Str = StructAtIndex 0 Dict.779;
            let Dict.774 : Int1 = CallByName Bool.11 Dict.231 Dict.225;
            if Dict.774 then
                let Dict.778 : U32 = StructAtIndex 0 Dict.230;
                let Dict.776 : U64 = CallByName Num.133 Dict.778;
                let Dict.777 : {Str, I64} = Struct {Dict.225, Dict.226};
                let Dict.232 : List {Str, I64} = CallByName List.3 Dict.222 Dict.776 Dict.777;
                let Dict.775 : {List {U32, U32}, List {Str, I64}, U64, Float32, U8} = Struct {Dict.221, Dict.232, Dict.227, Dict.228, Dict.229};
                ret Dict.775;
            else
                let Dict.773 : U64 = CallByName List.6 Dict.221;
                let Dict.233 : U64 = CallByName Dict.68 Dict.223 Dict.773;
                let Dict.234 : U32 = CallByName Dict.48 Dict.224;
                jump Dict.736 Dict.221 Dict.222 Dict.233 Dict.234 Dict.225 Dict.226 Dict.227 Dict.228 Dict.229;
        else
            let Dict.770 : U32 = StructAtIndex 1 Dict.230;
            let Dict.750 : Int1 = CallByName Num.24 Dict.224 Dict.770;
            if Dict.750 then
                let Dict.769 : {Str, I64} = Struct {Dict.225, Dict.226};
                let Dict.235 : List {Str, I64} = CallByName List.4 Dict.222 Dict.769;
                let Dict.767 : U64 = CallByName List.6 Dict.235;
                let Dict.768 : U64 = 1i64;
                let Dict.236 : U64 = CallByName Num.75 Dict.767 Dict.768;
                let Dict.766 : U32 = CallByName Num.131 Dict.236;
                let Dict.752 : {U32, U32} = Struct {Dict.766, Dict.224};
                let Dict.237 : List {U32, U32} = CallByName Dict.67 Dict.221 Dict.752 Dict.223;
                let Dict.751 : {List {U32, U32}, List {Str, I64}, U64, Float32, U8} = Struct {Dict.237, Dict.235, Dict.227, Dict.228, Dict.229};
                ret Dict.751;
            else
                let Dict.743 : U64 = CallByName List.6 Dict.221;
                let Dict.238 : U64 = CallByName Dict.68 Dict.223 Dict.743;
                let Dict.239 : U32 = CallByName Dict.48 Dict.224;
                jump Dict.736 Dict.221 Dict.222 Dict.238 Dict.239 Dict.225 Dict.226 Dict.227 Dict.228 Dict.229;
    in
    jump Dict.736 #Derived_gen.0 #Derived_gen.1 #Derived_gen.2 #Derived_gen.3 #Derived_gen.4 #Derived_gen.5 #Derived_gen.6 #Derived_gen.7 #Derived_gen.8;

procedure Dict.398 (Dict.399, Dict.840, Dict.401, Dict.397):
    let Dict.400 : Str = StructAtIndex 0 Dict.840;
    inc Dict.399;
    let Dict.845 : {U64, U32} = CallByName Dict.65 Dict.399 Dict.400 Dict.397;
    let Dict.402 : U64 = StructAtIndex 0 Dict.845;
    let Dict.403 : U32 = StructAtIndex 1 Dict.845;
    let Dict.844 : U32 = CallByName Num.131 Dict.401;
    let Dict.843 : {U32, U32} = Struct {Dict.844, Dict.403};
    let Dict.842 : List {U32, U32} = CallByName Dict.67 Dict.399 Dict.843 Dict.402;
    ret Dict.842;

procedure Dict.4 (Dict.729):
    let Dict.156 : List {Str, I64} = StructAtIndex 1 Dict.729;
    let #Derived_gen.67 : List {U32, U32} = StructAtIndex 0 Dict.729;
    dec #Derived_gen.67;
    let Dict.882 : U64 = CallByName List.6 Dict.156;
    dec Dict.156;
    ret Dict.882;

procedure Dict.41 ():
    let Dict.860 : U32 = 0i64;
    let Dict.861 : U32 = 0i64;
    let Dict.859 : {U32, U32} = Struct {Dict.860, Dict.861};
    ret Dict.859;

procedure Dict.42 ():
    let Dict.741 : U32 = 1i64;
    let Dict.742 : U8 = 8i64;
    let Dict.740 : U32 = CallByName Num.72 Dict.741 Dict.742;
    ret Dict.740;

procedure Dict.43 ():
    let Dict.791 : U32 = CallByName Dict.42;
    let Dict.792 : U32 = 1i64;
    let Dict.790 : U32 = CallByName Num.75 Dict.791 Dict.792;
    ret Dict.790;

procedure Dict.44 ():
    let Dict.891 : Float32 = 0.8f64;
    ret Dict.891;

procedure Dict.45 ():
    let Dict.889 : U8 = 64i64;
    let Dict.890 : U8 = 3i64;
    let Dict.888 : U8 = CallByName Num.75 Dict.889 Dict.890;
    ret Dict.888;

procedure Dict.46 ():
    let Dict.834 : U64 = 1i64;
    let Dict.835 : U8 = 32i64;
    let Dict.833 : U64 = CallByName Num.72 Dict.834 Dict.835;
    ret Dict.833;

procedure Dict.47 ():
    let Dict.832 : U64 = CallByName Dict.46;
    ret Dict.832;

procedure Dict.48 (Dict.306):
    let Dict.739 : U32 = CallByName Dict.42;
    let Dict.738 : U32 = CallByName Num.51 Dict.306 Dict.739;
    ret Dict.738;

procedure Dict.59 (Dict.719):
    let Dict.376 : List {Str, I64} = StructAtIndex 1 Dict.719;
    let Dict.377 : U64 = StructAtIndex 2 Dict.719;
    let Dict.378 : Float32 = StructAtIndex 3 Dict.719;
    let Dict.379 : U8 = StructAtIndex 4 Dict.719;
    let #Derived_gen.68 : List {U32, U32} = StructAtIndex 0 Dict.719;
    dec #Derived_gen.68;
    let Dict.877 : U64 = CallByName Dict.47;
    let Dict.836 : Int1 = CallByName Bool.7 Dict.377 Dict.877;
    if Dict.836 then
        inc Dict.376;
        let Dict.876 : U8 = 1i64;
        let Dict.380 : U8 = CallByName Num.75 Dict.379 Dict.876;
        let Dict.855 : {List {U32, U32}, U64} = CallByName Dict.60 Dict.380 Dict.378;
        let Dict.381 : List {U32, U32} = StructAtIndex 0 Dict.855;
        let Dict.382 : U64 = StructAtIndex 1 Dict.855;
        let Dict.383 : List {U32, U32} = CallByName Dict.64 Dict.381 Dict.376 Dict.380;
        let Dict.837 : {List {U32, U32}, List {Str, I64}, U64, Float32, U8} = Struct {Dict.383, Dict.376, Dict.382, Dict.378, Dict.380};
        ret Dict.837;
    else
        dec Dict.376;
        let Dict.827 : Str = "Dict hit limit of ";
        let Dict.831 : U64 = CallByName Dict.47;
        let Dict.829 : Str = CallByName Num.96 Dict.831;
        let Dict.830 : Str = " elements. Unable to grow more.";
        let Dict.828 : Str = CallByName Str.3 Dict.829 Dict.830;
        dec Dict.830;
        let Dict.826 : Str = CallByName Str.3 Dict.827 Dict.828;
        dec Dict.828;
        Crash Dict.826

procedure Dict.60 (Dict.384, Dict.385):
    let Dict.386 : U64 = CallByName Dict.63 Dict.384;
    let Dict.869 : U64 = CallByName Dict.47;
    let Dict.864 : Int1 = CallByName Bool.11 Dict.386 Dict.869;
    if Dict.864 then
        let Dict.867 : {U32, U32} = CallByName Dict.41;
        let Dict.868 : U64 = CallByName Dict.47;
        let Dict.866 : List {U32, U32} = CallByName List.11 Dict.867 Dict.868;
        let Dict.47 : U64 = CallByName Dict.47;
        let Dict.865 : {List {U32, U32}, U64} = Struct {Dict.866, Dict.47};
        ret Dict.865;
    else
        let Dict.863 : Float32 = CallByName Num.139 Dict.386;
        let Dict.862 : Float32 = CallByName Num.21 Dict.863 Dict.385;
        let Dict.387 : U64 = CallByName Num.50 Dict.862;
        let Dict.858 : {U32, U32} = CallByName Dict.41;
        let Dict.857 : List {U32, U32} = CallByName List.11 Dict.858 Dict.386;
        let Dict.856 : {List {U32, U32}, U64} = Struct {Dict.857, Dict.387};
        ret Dict.856;

procedure Dict.63 (Dict.394):
    let Dict.873 : U64 = 1i64;
    let Dict.875 : U8 = 64i64;
    let Dict.874 : U8 = CallByName Num.75 Dict.875 Dict.394;
    let Dict.871 : U64 = CallByName Num.72 Dict.873 Dict.874;
    let Dict.872 : U64 = CallByName Dict.47;
    let Dict.870 : U64 = CallByName Num.148 Dict.871 Dict.872;
    ret Dict.870;

procedure Dict.64 (Dict.395, Dict.396, Dict.397):
    let Dict.838 : List {U32, U32} = CallByName List.83 Dict.396 Dict.395 Dict.397;
    ret Dict.838;

procedure Dict.65 (Dict.404, Dict.405, Dict.406):
    let Dict.407 : U64 = CallByName Dict.69 Dict.405;
    let Dict.408 : U32 = CallByName Dict.70 Dict.407;
    let Dict.409 : U64 = CallByName Dict.71 Dict.407 Dict.406;
    let Dict.846 : {U64, U32} = CallByName Dict.66 Dict.404 Dict.409 Dict.408;
    ret Dict.846;

procedure Dict.66 (#Derived_gen.9, #Derived_gen.10, #Derived_gen.11):
    joinpoint Dict.847 Dict.410 Dict.411 Dict.412:
        let Dict.413 : {U32, U32} = CallByName Dict.22 Dict.410 Dict.411;
        let Dict.854 : U32 = StructAtIndex 1 Dict.413;
        let Dict.849 : Int1 = CallByName Num.22 Dict.412 Dict.854;
        if Dict.849 then
            let Dict.853 : U64 = CallByName List.6 Dict.410;
            let Dict.851 : U64 = CallByName Dict.68 Dict.411 Dict.853;
            let Dict.852 : U32 = CallByName Dict.48 Dict.412;
            jump Dict.847 Dict.410 Dict.851 Dict.852;
        else
            dec Dict.410;
            let Dict.848 : {U64, U32} = Struct {Dict.411, Dict.412};
            ret Dict.848;
    in
    jump Dict.847 #Derived_gen.9 #Derived_gen.10 #Derived_gen.11;

procedure Dict.67 (#Derived_gen.25, #Derived_gen.26, #Derived_gen.27):
    joinpoint Dict.753 Dict.414 Dict.415 Dict.416:
        let Dict.417 : {U32, U32} = CallByName Dict.22 Dict.414 Dict.416;
        let Dict.763 : U32 = StructAtIndex 1 Dict.417;
        let Dict.764 : U32 = 0i64;
        let Dict.755 : Int1 = CallByName Bool.7 Dict.763 Dict.764;
        if Dict.755 then
            let Dict.418 : List {U32, U32} = CallByName List.3 Dict.414 Dict.416 Dict.415;
            let Dict.760 : U32 = StructAtIndex 0 Dict.417;
            let Dict.761 : U32 = StructAtIndex 1 Dict.417;
            let Dict.762 : U32 = CallByName Dict.48 Dict.761;
            let Dict.757 : {U32, U32} = Struct {Dict.760, Dict.762};
            let Dict.759 : U64 = CallByName List.6 Dict.418;
            let Dict.758 : U64 = CallByName Dict.68 Dict.416 Dict.759;
            jump Dict.753 Dict.418 Dict.757 Dict.758;
        else
            let Dict.754 : List {U32, U32} = CallByName List.3 Dict.414 Dict.416 Dict.415;
            ret Dict.754;
    in
    jump Dict.753 #Derived_gen.25 #Derived_gen.26 #Derived_gen.27;

procedure Dict.68 (Dict.419, Dict.420):
    let Dict.749 : U64 = 1i64;
    let Dict.748 : U64 = CallByName Num.51 Dict.419 Dict.749;
    let Dict.745 : Int1 = CallByName Bool.7 Dict.748 Dict.420;
    if Dict.745 then
        let Dict.747 : U64 = 1i64;
        let Dict.746 : U64 = CallByName Num.51 Dict.419 Dict.747;
        ret Dict.746;
    else
        let Dict.744 : U64 = 0i64;
        ret Dict.744;

procedure Dict.69 (Dict.421):
    let Dict.797 : [C , C U64] = TagId(0) ;
    let Dict.796 : {U64, U64} = CallByName Dict.73 Dict.797;
    let Dict.794 : {U64, U64} = CallByName Hash.19 Dict.796 Dict.421;
    let Dict.793 : U64 = CallByName Dict.76 Dict.794;
    ret Dict.793;

procedure Dict.70 (Dict.423):
    let Dict.788 : U32 = CallByName Num.131 Dict.423;
    let Dict.789 : U32 = CallByName Dict.43;
    let Dict.786 : U32 = CallByName Num.69 Dict.788 Dict.789;
    let Dict.787 : U32 = CallByName Dict.42;
    let Dict.785 : U32 = CallByName Num.71 Dict.786 Dict.787;
    ret Dict.785;

procedure Dict.71 (Dict.424, Dict.425):
    let Dict.784 : U64 = CallByName Num.74 Dict.424 Dict.425;
    ret Dict.784;

procedure Dict.73 (Dict.427):
    joinpoint Dict.814 Dict.428:
        let Dict.799 : U64 = CallByName Dict.75 Dict.428;
        let Dict.798 : {U64, U64} = Struct {Dict.799, Dict.428};
        ret Dict.798;
    in
    let Dict.819 : U8 = 0i64;
    let Dict.820 : U8 = GetTagId Dict.427;
    let Dict.821 : Int1 = lowlevel Eq Dict.819 Dict.820;
    if Dict.821 then
        let Dict.816 : {} = Struct {};
        let Dict.815 : U64 = CallByName Dict.23 Dict.816;
        jump Dict.814 Dict.815;
    else
        let Dict.429 : U64 = UnionAtIndex (Id 1) (Index 0) Dict.427;
        jump Dict.814 Dict.429;

procedure Dict.74 (Dict.708, Dict.709):
    let Dict.432 : U64 = StructAtIndex 0 Dict.709;
    let Dict.433 : U64 = StructAtIndex 1 Dict.709;
    let Dict.435 : U64 = StructAtIndex 2 Dict.709;
    let Dict.434 : U64 = StructAtIndex 3 Dict.709;
    let Dict.430 : U64 = StructAtIndex 0 Dict.708;
    let Dict.431 : U64 = StructAtIndex 1 Dict.708;
    let Dict.913 : U64 = CallByName Dict.86;
    let Dict.911 : U64 = CallByName Num.70 Dict.432 Dict.913;
    let Dict.912 : U64 = CallByName Num.70 Dict.433 Dict.434;
    let Dict.436 : {U64, U64} = CallByName Dict.90 Dict.911 Dict.912;
    let Dict.908 : U64 = StructAtIndex 0 Dict.436;
    let Dict.909 : U64 = CallByName Dict.85;
    let Dict.907 : U64 = CallByName Num.70 Dict.908 Dict.909;
    let Dict.437 : U64 = CallByName Num.70 Dict.907 Dict.435;
    let Dict.904 : U64 = StructAtIndex 1 Dict.436;
    let Dict.905 : U64 = CallByName Dict.86;
    let Dict.438 : U64 = CallByName Num.70 Dict.904 Dict.905;
    let Dict.439 : U64 = CallByName Dict.89 Dict.437 Dict.438;
    let Dict.896 : U64 = CallByName Dict.89 Dict.431 Dict.439;
    let Dict.895 : {U64, U64} = Struct {Dict.430, Dict.896};
    ret Dict.895;

procedure Dict.75 (Dict.440):
    let Dict.812 : U64 = CallByName Dict.85;
    let Dict.802 : U64 = CallByName Num.70 Dict.440 Dict.812;
    let Dict.803 : U64 = CallByName Dict.86;
    let Dict.801 : U64 = CallByName Dict.89 Dict.802 Dict.803;
    let Dict.800 : U64 = CallByName Num.70 Dict.801 Dict.440;
    ret Dict.800;

procedure Dict.76 (Dict.727):
    let Dict.441 : U64 = StructAtIndex 1 Dict.727;
    ret Dict.441;

procedure Dict.8 (Dict.210, Dict.211, Dict.212):
    joinpoint Dict.824 Dict.822:
        let Dict.213 : List {U32, U32} = StructAtIndex 0 Dict.822;
        let Dict.214 : List {Str, I64} = StructAtIndex 1 Dict.822;
        let Dict.215 : U64 = StructAtIndex 2 Dict.822;
        let Dict.216 : Float32 = StructAtIndex 3 Dict.822;
        let Dict.217 : U8 = StructAtIndex 4 Dict.822;
        inc Dict.211;
        let Dict.218 : U64 = CallByName Dict.69 Dict.211;
        let Dict.219 : U32 = CallByName Dict.70 Dict.218;
        let Dict.220 : U64 = CallByName Dict.71 Dict.218 Dict.217;
        let Dict.735 : {List {U32, U32}, List {Str, I64}, U64, Float32, U8} = CallByName Dict.38 Dict.213 Dict.214 Dict.220 Dict.219 Dict.211 Dict.212 Dict.215 Dict.216 Dict.217;
        ret Dict.735;
    in
    inc 2 Dict.210;
    let Dict.879 : U64 = CallByName Dict.4 Dict.210;
    let Dict.880 : U64 = CallByName Dict.20 Dict.210;
    let Dict.878 : Int1 = CallByName Num.22 Dict.879 Dict.880;
    if Dict.878 then
        jump Dict.824 Dict.210;
    else
        let Dict.823 : {List {U32, U32}, List {Str, I64}, U64, Float32, U8} = CallByName Dict.59 Dict.210;
        jump Dict.824 Dict.823;

procedure Dict.82 (Dict.702, Dict.480):
    let Dict.478 : U64 = StructAtIndex 0 Dict.702;
    let Dict.479 : U64 = StructAtIndex 1 Dict.702;
    let Dict.481 : U64 = CallByName List.6 Dict.480;
    joinpoint Dict.918 Dict.482:
        let Dict.893 : {U64, U64} = Struct {Dict.478, Dict.479};
        let Dict.914 : U64 = StructAtIndex 0 Dict.482;
        let Dict.915 : U64 = StructAtIndex 1 Dict.482;
        let Dict.916 : U64 = StructAtIndex 2 Dict.482;
        let Dict.894 : {U64, U64, U64, U64} = Struct {Dict.914, Dict.915, Dict.481, Dict.916};
        let Dict.892 : {U64, U64} = CallByName Dict.74 Dict.893 Dict.894;
        ret Dict.892;
    in
    let Dict.1092 : U64 = 16i64;
    let Dict.1032 : Int1 = CallByName Num.23 Dict.481 Dict.1092;
    if Dict.1032 then
        joinpoint Dict.1034 Dict.917:
            jump Dict.918 Dict.917;
        in
        let Dict.1091 : U64 = 4i64;
        let Dict.1056 : Int1 = CallByName Num.25 Dict.481 Dict.1091;
        if Dict.1056 then
            let Dict.1090 : U8 = 3i64;
            let Dict.1088 : U64 = CallByName Num.74 Dict.481 Dict.1090;
            let Dict.1089 : U8 = 2i64;
            let Dict.483 : U64 = CallByName Num.72 Dict.1088 Dict.1089;
            let Dict.1087 : U64 = 0i64;
            inc 3 Dict.480;
            let Dict.1085 : U64 = CallByName Dict.92 Dict.480 Dict.1087;
            let Dict.1086 : U8 = 32i64;
            let Dict.1083 : U64 = CallByName Num.72 Dict.1085 Dict.1086;
            let Dict.1084 : U64 = CallByName Dict.92 Dict.480 Dict.483;
            let Dict.484 : U64 = CallByName Num.71 Dict.1083 Dict.1084;
            let Dict.1082 : U64 = 4i64;
            let Dict.1081 : U64 = CallByName Num.75 Dict.481 Dict.1082;
            let Dict.1079 : U64 = CallByName Dict.92 Dict.480 Dict.1081;
            let Dict.1080 : U8 = 32i64;
            let Dict.1057 : U64 = CallByName Num.72 Dict.1079 Dict.1080;
            let Dict.1078 : U64 = 4i64;
            let Dict.1077 : U64 = CallByName Num.75 Dict.481 Dict.1078;
            let Dict.1059 : U64 = CallByName Num.75 Dict.1077 Dict.483;
            let Dict.1058 : U64 = CallByName Dict.92 Dict.480 Dict.1059;
            let Dict.485 : U64 = CallByName Num.71 Dict.1057 Dict.1058;
            let Dict.1033 : {U64, U64, U64} = Struct {Dict.484, Dict.485, Dict.478};
            jump Dict.1034 Dict.1033;
        else
            let Dict.1055 : U64 = 0i64;
            let Dict.1037 : Int1 = CallByName Num.24 Dict.481 Dict.1055;
            if Dict.1037 then
                let Dict.1040 : U64 = 0i64;
                let Dict.1038 : U64 = CallByName Dict.93 Dict.480 Dict.1040 Dict.481;
                let Dict.1039 : U64 = 0i64;
                let Dict.1033 : {U64, U64, U64} = Struct {Dict.1038, Dict.1039, Dict.478};
                jump Dict.1034 Dict.1033;
            else
                dec Dict.480;
                let Dict.1035 : U64 = 0i64;
                let Dict.1036 : U64 = 0i64;
                let Dict.1033 : {U64, U64, U64} = Struct {Dict.1035, Dict.1036, Dict.478};
                jump Dict.1034 Dict.1033;
    else
        let Dict.1031 : U64 = 48i64;
        let Dict.1029 : Int1 = CallByName Num.23 Dict.481 Dict.1031;
        if Dict.1029 then
            let Dict.1030 : U64 = 0i64;
            let Dict.917 : {U64, U64, U64} = CallByName Dict.84 Dict.478 Dict.480 Dict.1030 Dict.481;
            jump Dict.918 Dict.917;
        else
            let Dict.919 : U64 = 0i64;
            let Dict.917 : {U64, U64, U64} = CallByName Dict.83 Dict.478 Dict.478 Dict.478 Dict.480 Dict.919 Dict.481;
            jump Dict.918 Dict.917;

procedure Dict.83 (#Derived_gen.33, #Derived_gen.34, #Derived_gen.35, #Derived_gen.36, #Derived_gen.37, #Derived_gen.38):
    joinpoint Dict.920 Dict.486 Dict.487 Dict.488 Dict.489 Dict.490 Dict.491:
        inc 6 Dict.489;
        let Dict.1027 : U64 = CallByName Dict.91 Dict.489 Dict.490;
        let Dict.1028 : U64 = CallByName Dict.86;
        let Dict.1022 : U64 = CallByName Num.70 Dict.1027 Dict.1028;
        let Dict.1026 : U64 = 8i64;
        let Dict.1025 : U64 = CallByName Num.51 Dict.490 Dict.1026;
        let Dict.1024 : U64 = CallByName Dict.91 Dict.489 Dict.1025;
        let Dict.1023 : U64 = CallByName Num.70 Dict.1024 Dict.486;
        let Dict.492 : U64 = CallByName Dict.89 Dict.1022 Dict.1023;
        let Dict.1021 : U64 = 16i64;
        let Dict.1020 : U64 = CallByName Num.51 Dict.490 Dict.1021;
        let Dict.1017 : U64 = CallByName Dict.91 Dict.489 Dict.1020;
        let Dict.1018 : U64 = CallByName Dict.87;
        let Dict.1012 : U64 = CallByName Num.70 Dict.1017 Dict.1018;
        let Dict.1016 : U64 = 24i64;
        let Dict.1015 : U64 = CallByName Num.51 Dict.490 Dict.1016;
        let Dict.1014 : U64 = CallByName Dict.91 Dict.489 Dict.1015;
        let Dict.1013 : U64 = CallByName Num.70 Dict.1014 Dict.487;
        let Dict.493 : U64 = CallByName Dict.89 Dict.1012 Dict.1013;
        let Dict.1011 : U64 = 32i64;
        let Dict.1010 : U64 = CallByName Num.51 Dict.490 Dict.1011;
        let Dict.1007 : U64 = CallByName Dict.91 Dict.489 Dict.1010;
        let Dict.1008 : U64 = CallByName Dict.88;
        let Dict.1002 : U64 = CallByName Num.70 Dict.1007 Dict.1008;
        let Dict.1006 : U64 = 40i64;
        let Dict.1005 : U64 = CallByName Num.51 Dict.490 Dict.1006;
        let Dict.1004 : U64 = CallByName Dict.91 Dict.489 Dict.1005;
        let Dict.1003 : U64 = CallByName Num.70 Dict.1004 Dict.488;
        let Dict.494 : U64 = CallByName Dict.89 Dict.1002 Dict.1003;
        let Dict.1001 : U64 = 48i64;
        let Dict.495 : U64 = CallByName Num.75 Dict.491 Dict.1001;
        let Dict.1000 : U64 = 48i64;
        let Dict.496 : U64 = CallByName Num.51 Dict.490 Dict.1000;
        let Dict.999 : U64 = 48i64;
        let Dict.997 : Int1 = CallByName Num.24 Dict.495 Dict.999;
        if Dict.997 then
            jump Dict.920 Dict.492 Dict.493 Dict.494 Dict.489 Dict.496 Dict.495;
        else
            let Dict.996 : U64 = 16i64;
            let Dict.971 : Int1 = CallByName Num.24 Dict.495 Dict.996;
            if Dict.971 then
                let Dict.995 : U64 = CallByName Num.70 Dict.493 Dict.492;
                let Dict.497 : U64 = CallByName Num.70 Dict.494 Dict.995;
                let Dict.972 : {U64, U64, U64} = CallByName Dict.84 Dict.497 Dict.489 Dict.496 Dict.495;
                ret Dict.972;
            else
                inc Dict.489;
                let Dict.970 : U64 = CallByName Num.70 Dict.493 Dict.492;
                let Dict.498 : U64 = CallByName Num.70 Dict.494 Dict.970;
                let Dict.969 : U64 = 16i64;
                let Dict.968 : U64 = CallByName Num.75 Dict.495 Dict.969;
                let Dict.967 : U64 = CallByName Num.51 Dict.968 Dict.496;
                let Dict.922 : U64 = CallByName Dict.91 Dict.489 Dict.967;
                let Dict.966 : U64 = 8i64;
                let Dict.965 : U64 = CallByName Num.75 Dict.495 Dict.966;
                let Dict.924 : U64 = CallByName Num.51 Dict.965 Dict.496;
                let Dict.923 : U64 = CallByName Dict.91 Dict.489 Dict.924;
                let Dict.921 : {U64, U64, U64} = Struct {Dict.922, Dict.923, Dict.498};
                ret Dict.921;
    in
    jump Dict.920 #Derived_gen.33 #Derived_gen.34 #Derived_gen.35 #Derived_gen.36 #Derived_gen.37 #Derived_gen.38;

procedure Dict.84 (#Derived_gen.41, #Derived_gen.42, #Derived_gen.43, #Derived_gen.44):
    joinpoint Dict.973 Dict.499 Dict.500 Dict.501 Dict.502:
        inc 2 Dict.500;
        let Dict.993 : U64 = CallByName Dict.91 Dict.500 Dict.501;
        let Dict.994 : U64 = CallByName Dict.86;
        let Dict.988 : U64 = CallByName Num.70 Dict.993 Dict.994;
        let Dict.992 : U64 = 8i64;
        let Dict.991 : U64 = CallByName Num.51 Dict.501 Dict.992;
        let Dict.990 : U64 = CallByName Dict.91 Dict.500 Dict.991;
        let Dict.989 : U64 = CallByName Num.70 Dict.990 Dict.499;
        let Dict.503 : U64 = CallByName Dict.89 Dict.988 Dict.989;
        let Dict.987 : U64 = 16i64;
        let Dict.504 : U64 = CallByName Num.75 Dict.502 Dict.987;
        let Dict.986 : U64 = 16i64;
        let Dict.505 : U64 = CallByName Num.51 Dict.501 Dict.986;
        let Dict.985 : U64 = 16i64;
        let Dict.975 : Int1 = CallByName Num.23 Dict.504 Dict.985;
        if Dict.975 then
            inc Dict.500;
            let Dict.984 : U64 = 16i64;
            let Dict.983 : U64 = CallByName Num.75 Dict.504 Dict.984;
            let Dict.982 : U64 = CallByName Num.51 Dict.983 Dict.505;
            let Dict.977 : U64 = CallByName Dict.91 Dict.500 Dict.982;
            let Dict.981 : U64 = 8i64;
            let Dict.980 : U64 = CallByName Num.75 Dict.504 Dict.981;
            let Dict.979 : U64 = CallByName Num.51 Dict.980 Dict.505;
            let Dict.978 : U64 = CallByName Dict.91 Dict.500 Dict.979;
            let Dict.976 : {U64, U64, U64} = Struct {Dict.977, Dict.978, Dict.503};
            ret Dict.976;
        else
            jump Dict.973 Dict.503 Dict.500 Dict.505 Dict.504;
    in
    jump Dict.973 #Derived_gen.41 #Derived_gen.42 #Derived_gen.43 #Derived_gen.44;

procedure Dict.85 ():
    let Dict.910 : U64 = 11562461410679940143i64;
    ret Dict.910;

procedure Dict.86 ():
    let Dict.906 : U64 = 16646288086500911323i64;
    ret Dict.906;

procedure Dict.87 ():
    let Dict.1019 : U64 = 10285213230658275043i64;
    ret Dict.1019;

procedure Dict.88 ():
    let Dict.1009 : U64 = 6384245875588680899i64;
    ret Dict.1009;

procedure Dict.89 (Dict.506, Dict.507):
    let Dict.898 : {U64, U64} = CallByName Dict.90 Dict.506 Dict.507;
    let Dict.508 : U64 = StructAtIndex 0 Dict.898;
    let Dict.509 : U64 = StructAtIndex 1 Dict.898;
    let Dict.897 : U64 = CallByName Num.70 Dict.508 Dict.509;
    ret Dict.897;

procedure Dict.90 (Dict.510, Dict.511):
    let Dict.902 : U128 = CallByName Num.135 Dict.510;
    let Dict.903 : U128 = CallByName Num.135 Dict.511;
    let Dict.512 : U128 = CallByName Num.78 Dict.902 Dict.903;
    let Dict.513 : U64 = CallByName Num.133 Dict.512;
    let Dict.901 : U8 = 64i64;
    let Dict.900 : U128 = CallByName Num.74 Dict.512 Dict.901;
    let Dict.514 : U64 = CallByName Num.133 Dict.900;
    let Dict.899 : {U64, U64} = Struct {Dict.513, Dict.514};
    ret Dict.899;

procedure Dict.91 (Dict.515, Dict.516):
    let Dict.964 : U8 = CallByName Dict.22 Dict.515 Dict.516;
    let Dict.517 : U64 = CallByName Num.133 Dict.964;
    let Dict.963 : U64 = 1i64;
    let Dict.962 : U64 = CallByName Num.51 Dict.516 Dict.963;
    let Dict.961 : U8 = CallByName Dict.22 Dict.515 Dict.962;
    let Dict.518 : U64 = CallByName Num.133 Dict.961;
    let Dict.960 : U64 = 2i64;
    let Dict.959 : U64 = CallByName Num.51 Dict.516 Dict.960;
    let Dict.958 : U8 = CallByName Dict.22 Dict.515 Dict.959;
    let Dict.519 : U64 = CallByName Num.133 Dict.958;
    let Dict.957 : U64 = 3i64;
    let Dict.956 : U64 = CallByName Num.51 Dict.516 Dict.957;
    let Dict.955 : U8 = CallByName Dict.22 Dict.515 Dict.956;
    let Dict.520 : U64 = CallByName Num.133 Dict.955;
    let Dict.954 : U64 = 4i64;
    let Dict.953 : U64 = CallByName Num.51 Dict.516 Dict.954;
    let Dict.952 : U8 = CallByName Dict.22 Dict.515 Dict.953;
    let Dict.521 : U64 = CallByName Num.133 Dict.952;
    let Dict.951 : U64 = 5i64;
    let Dict.950 : U64 = CallByName Num.51 Dict.516 Dict.951;
    let Dict.949 : U8 = CallByName Dict.22 Dict.515 Dict.950;
    let Dict.522 : U64 = CallByName Num.133 Dict.949;
    let Dict.948 : U64 = 6i64;
    let Dict.947 : U64 = CallByName Num.51 Dict.516 Dict.948;
    let Dict.946 : U8 = CallByName Dict.22 Dict.515 Dict.947;
    let Dict.523 : U64 = CallByName Num.133 Dict.946;
    let Dict.945 : U64 = 7i64;
    let Dict.943 : U64 = CallByName Num.51 Dict.516 Dict.945;
    let Dict.942 : U8 = CallByName Dict.22 Dict.515 Dict.943;
    dec Dict.515;
    let Dict.524 : U64 = CallByName Num.133 Dict.942;
    let Dict.941 : U8 = 8i64;
    let Dict.940 : U64 = CallByName Num.72 Dict.518 Dict.941;
    let Dict.525 : U64 = CallByName Num.71 Dict.517 Dict.940;
    let Dict.939 : U8 = 16i64;
    let Dict.936 : U64 = CallByName Num.72 Dict.519 Dict.939;
    let Dict.938 : U8 = 24i64;
    let Dict.937 : U64 = CallByName Num.72 Dict.520 Dict.938;
    let Dict.526 : U64 = CallByName Num.71 Dict.936 Dict.937;
    let Dict.935 : U8 = 32i64;
    let Dict.932 : U64 = CallByName Num.72 Dict.521 Dict.935;
    let Dict.934 : U8 = 40i64;
    let Dict.933 : U64 = CallByName Num.72 Dict.522 Dict.934;
    let Dict.527 : U64 = CallByName Num.71 Dict.932 Dict.933;
    let Dict.931 : U8 = 48i64;
    let Dict.928 : U64 = CallByName Num.72 Dict.523 Dict.931;
    let Dict.930 : U8 = 56i64;
    let Dict.929 : U64 = CallByName Num.72 Dict.524 Dict.930;
    let Dict.528 : U64 = CallByName Num.71 Dict.928 Dict.929;
    let Dict.926 : U64 = CallByName Num.71 Dict.525 Dict.526;
    let Dict.927 : U64 = CallByName Num.71 Dict.527 Dict.528;
    let Dict.925 : U64 = CallByName Num.71 Dict.926 Dict.927;
    ret Dict.925;

procedure Dict.92 (Dict.529, Dict.530):
    let Dict.1076 : U8 = CallByName Dict.22 Dict.529 Dict.530;
    let Dict.531 : U64 = CallByName Num.133 Dict.1076;
    let Dict.1075 : U64 = 1i64;
    let Dict.1074 : U64 = CallByName Num.51 Dict.530 Dict.1075;
    let Dict.1073 : U8 = CallByName Dict.22 Dict.529 Dict.1074;
    let Dict.532 : U64 = CallByName Num.133 Dict.1073;
    let Dict.1072 : U64 = 2i64;
    let Dict.1071 : U64 = CallByName Num.51 Dict.530 Dict.1072;
    let Dict.1070 : U8 = CallByName Dict.22 Dict.529 Dict.1071;
    let Dict.533 : U64 = CallByName Num.133 Dict.1070;
    let Dict.1069 : U64 = 3i64;
    let Dict.1068 : U64 = CallByName Num.51 Dict.530 Dict.1069;
    let Dict.1067 : U8 = CallByName Dict.22 Dict.529 Dict.1068;
    dec Dict.529;
    let Dict.534 : U64 = CallByName Num.133 Dict.1067;
    let Dict.1066 : U8 = 8i64;
    let Dict.1065 : U64 = CallByName Num.72 Dict.532 Dict.1066;
    let Dict.535 : U64 = CallByName Num.71 Dict.531 Dict.1065;
    let Dict.1064 : U8 = 16i64;
    let Dict.1061 : U64 = CallByName Num.72 Dict.533 Dict.1064;
    let Dict.1063 : U8 = 24i64;
    let Dict.1062 : U64 = CallByName Num.72 Dict.534 Dict.1063;
    let Dict.536 : U64 = CallByName Num.71 Dict.1061 Dict.1062;
    let Dict.1060 : U64 = CallByName Num.71 Dict.535 Dict.536;
    ret Dict.1060;

procedure Dict.93 (Dict.537, Dict.538, Dict.539):
    let Dict.1054 : U8 = CallByName Dict.22 Dict.537 Dict.538;
    let Dict.540 : U64 = CallByName Num.133 Dict.1054;
    let Dict.1053 : U8 = 1i64;
    let Dict.1052 : U64 = CallByName Num.74 Dict.539 Dict.1053;
    let Dict.1051 : U64 = CallByName Num.51 Dict.1052 Dict.538;
    let Dict.1050 : U8 = CallByName Dict.22 Dict.537 Dict.1051;
    let Dict.541 : U64 = CallByName Num.133 Dict.1050;
    let Dict.1049 : U64 = 1i64;
    let Dict.1048 : U64 = CallByName Num.75 Dict.539 Dict.1049;
    let Dict.1047 : U64 = CallByName Num.51 Dict.1048 Dict.538;
    let Dict.1046 : U8 = CallByName Dict.22 Dict.537 Dict.1047;
    dec Dict.537;
    let Dict.542 : U64 = CallByName Num.133 Dict.1046;
    let Dict.1045 : U8 = 16i64;
    let Dict.1042 : U64 = CallByName Num.72 Dict.540 Dict.1045;
    let Dict.1044 : U8 = 8i64;
    let Dict.1043 : U64 = CallByName Num.72 Dict.541 Dict.1044;
    let Dict.543 : U64 = CallByName Num.71 Dict.1042 Dict.1043;
    let Dict.1041 : U64 = CallByName Num.71 Dict.543 Dict.542;
    ret Dict.1041;

procedure Hash.19 (Hash.38, Hash.39):
    let Hash.71 : List U8 = CallByName Str.12 Hash.39;
    let Hash.70 : {U64, U64} = CallByName Dict.82 Hash.38 Hash.71;
    ret Hash.70;

procedure Inspect.183 (Inspect.184, #Attr.12):
    let Inspect.182 : {} = StructAtIndex 3 #Attr.12;
    let Inspect.181 : {} = StructAtIndex 2 #Attr.12;
    let Inspect.180 : {} = StructAtIndex 1 #Attr.12;
    let Inspect.179 : {List {U32, U32}, List {Str, I64}, U64, Float32, U8} = StructAtIndex 0 #Attr.12;
    let Inspect.351 : Str = "{";
    let Inspect.324 : Str = CallByName Inspect.59 Inspect.184 Inspect.351;
    let Inspect.325 : {{List {U32, U32}, List {Str, I64}, U64, Float32, U8}, {}, {}, {}} = Struct {Inspect.179, Inspect.180, Inspect.181, Inspect.182};
    let Inspect.320 : {Str, Int1} = CallByName Inspect.185 Inspect.324 Inspect.325;
    let Inspect.321 : {} = Struct {};
    let Inspect.316 : Str = CallByName Inspect.197 Inspect.320;
    let Inspect.317 : Str = "}";
    let Inspect.315 : Str = CallByName Inspect.59 Inspect.316 Inspect.317;
    ret Inspect.315;

procedure Inspect.185 (Inspect.186, #Attr.12):
    let Inspect.182 : {} = StructAtIndex 3 #Attr.12;
    let Inspect.181 : {} = StructAtIndex 2 #Attr.12;
    let Inspect.180 : {} = StructAtIndex 1 #Attr.12;
    let Inspect.179 : {List {U32, U32}, List {Str, I64}, U64, Float32, U8} = StructAtIndex 0 #Attr.12;
    let Inspect.350 : Int1 = CallByName Bool.1;
    let Inspect.328 : {Str, Int1} = Struct {Inspect.186, Inspect.350};
    let Inspect.329 : {{}, {}} = Struct {Inspect.181, Inspect.182};
    let Inspect.327 : {Str, Int1} = CallByName Dict.10 Inspect.179 Inspect.328 Inspect.329;
    ret Inspect.327;

procedure Inspect.187 (Inspect.330, Inspect.190, Inspect.191, #Attr.12):
    let Inspect.182 : {} = StructAtIndex 1 #Attr.12;
    let Inspect.181 : {} = StructAtIndex 0 #Attr.12;
    let Inspect.188 : Str = StructAtIndex 0 Inspect.330;
    let Inspect.189 : Int1 = StructAtIndex 1 Inspect.330;
    joinpoint Inspect.348 Inspect.192:
        let Inspect.345 : Str = CallByName Inspect.43 Inspect.190;
        let Inspect.343 : Str = CallByName Inspect.31 Inspect.345 Inspect.192;
        let Inspect.344 : Str = ": ";
        let Inspect.337 : Str = CallByName Inspect.59 Inspect.343 Inspect.344;
        let Inspect.338 : {I64, {}} = Struct {Inspect.191, Inspect.182};
        let Inspect.333 : Str = CallByName Inspect.193 Inspect.337 Inspect.338;
        let Inspect.334 : {} = Struct {};
        let Inspect.332 : {Str, Int1} = CallByName Inspect.195 Inspect.333;
        ret Inspect.332;
    in
    if Inspect.189 then
        let Inspect.349 : Str = ", ";
        let Inspect.347 : Str = CallByName Inspect.59 Inspect.188 Inspect.349;
        jump Inspect.348 Inspect.347;
    else
        jump Inspect.348 Inspect.188;

procedure Inspect.193 (Inspect.194, #Attr.12):
    let Inspect.182 : {} = StructAtIndex 1 #Attr.12;
    let Inspect.191 : I64 = StructAtIndex 0 #Attr.12;
    let Inspect.341 : I64 = CallByName Inspect.53 Inspect.191;
    let Inspect.340 : Str = CallByName Inspect.31 Inspect.341 Inspect.194;
    ret Inspect.340;

procedure Inspect.195 (Inspect.196):
    let Inspect.336 : Int1 = CallByName Bool.2;
    let Inspect.335 : {Str, Int1} = Struct {Inspect.196, Inspect.336};
    ret Inspect.335;

procedure Inspect.197 (Inspect.322):
    let Inspect.323 : Str = StructAtIndex 0 Inspect.322;
    ret Inspect.323;

procedure Inspect.246 (Inspect.247, Inspect.245):
    let Inspect.366 : Str = "\"";
    let Inspect.365 : Str = CallByName Inspect.59 Inspect.247 Inspect.366;
    let Inspect.363 : Str = CallByName Inspect.59 Inspect.365 Inspect.245;
    let Inspect.364 : Str = "\"";
    let Inspect.362 : Str = CallByName Inspect.59 Inspect.363 Inspect.364;
    ret Inspect.362;

procedure Inspect.274 (Inspect.275, Inspect.273):
    let Inspect.357 : Str = CallByName Num.96 Inspect.273;
    let Inspect.356 : Str = CallByName Inspect.59 Inspect.275 Inspect.357;
    ret Inspect.356;

procedure Inspect.30 (Inspect.143):
    ret Inspect.143;

procedure Inspect.30 (Inspect.143):
    ret Inspect.143;

procedure Inspect.30 (Inspect.143):
    ret Inspect.143;

procedure Inspect.30 (Inspect.143):
    ret Inspect.143;

procedure Inspect.31 (Inspect.299, Inspect.145):
    let Inspect.310 : Str = CallByName Inspect.183 Inspect.145 Inspect.299;
    ret Inspect.310;

procedure Inspect.31 (Inspect.299, Inspect.145):
    let Inspect.342 : Str = CallByName Inspect.274 Inspect.145 Inspect.299;
    ret Inspect.342;

procedure Inspect.31 (Inspect.299, Inspect.145):
    let Inspect.346 : Str = CallByName Inspect.246 Inspect.145 Inspect.299;
    ret Inspect.346;

procedure Inspect.33 (Inspect.148):
    let Inspect.301 : Str = CallByName Inspect.5 Inspect.148;
    let Inspect.300 : Str = CallByName Inspect.60 Inspect.301;
    ret Inspect.300;

procedure Inspect.35 (Inspect.297):
    let Inspect.307 : Str = "";
    ret Inspect.307;

procedure Inspect.38 (Inspect.179, Inspect.180, Inspect.181, Inspect.182):
    let Inspect.312 : {{List {U32, U32}, List {Str, I64}, U64, Float32, U8}, {}, {}, {}} = Struct {Inspect.179, Inspect.180, Inspect.181, Inspect.182};
    let Inspect.311 : {{List {U32, U32}, List {Str, I64}, U64, Float32, U8}, {}, {}, {}} = CallByName Inspect.30 Inspect.312;
    ret Inspect.311;

procedure Inspect.43 (Inspect.245):
    let Inspect.358 : Str = CallByName Inspect.30 Inspect.245;
    ret Inspect.358;

procedure Inspect.5 (Inspect.146):
    let Inspect.308 : {List {U32, U32}, List {Str, I64}, U64, Float32, U8} = CallByName Dict.36 Inspect.146;
    let Inspect.305 : {} = Struct {};
    let Inspect.304 : Str = CallByName Inspect.35 Inspect.305;
    let Inspect.303 : Str = CallByName Dict.120 Inspect.304 Inspect.308;
    ret Inspect.303;

procedure Inspect.53 (Inspect.273):
    let Inspect.352 : I64 = CallByName Inspect.30 Inspect.273;
    ret Inspect.352;

procedure Inspect.59 (Inspect.296, Inspect.292):
    let Inspect.319 : Str = CallByName Str.3 Inspect.296 Inspect.292;
    dec Inspect.292;
    ret Inspect.319;

procedure Inspect.60 (Inspect.298):
    ret Inspect.298;

procedure List.11 (List.136, List.137):
    let List.633 : List {U32, U32} = CallByName List.68 List.137;
    let List.632 : List {U32, U32} = CallByName List.88 List.136 List.137 List.633;
    ret List.632;

procedure List.18 (List.158, List.159, List.160):
    let List.572 : U64 = 0i64;
    let List.573 : U64 = CallByName List.6 List.158;
    let List.571 : {List {U32, U32}, List {Str, I64}, U64, Float32, U8} = CallByName List.90 List.158 List.159 List.160 List.572 List.573;
    ret List.571;

procedure List.18 (List.158, List.159, List.160):
    let List.636 : U64 = 0i64;
    let List.637 : U64 = CallByName List.6 List.158;
    let List.635 : {Str, Int1} = CallByName List.90 List.158 List.159 List.160 List.636 List.637;
    ret List.635;

procedure List.3 (List.114, List.115, List.116):
    let List.597 : {List {U32, U32}, {U32, U32}} = CallByName List.64 List.114 List.115 List.116;
    let List.596 : List {U32, U32} = StructAtIndex 0 List.597;
    ret List.596;

procedure List.3 (List.114, List.115, List.116):
    let List.599 : {List {Str, I64}, {Str, I64}} = CallByName List.64 List.114 List.115 List.116;
    let List.598 : List {Str, I64} = StructAtIndex 0 List.599;
    let #Derived_gen.71 : {Str, I64} = StructAtIndex 1 List.599;
    dec #Derived_gen.71;
    ret List.598;

procedure List.4 (List.122, List.123):
    let List.608 : U64 = 1i64;
    let List.606 : List {Str, I64} = CallByName List.70 List.122 List.608;
    let List.605 : List {Str, I64} = CallByName List.71 List.606 List.123;
    ret List.605;

procedure List.6 (#Attr.2):
    let List.587 : U64 = lowlevel ListLen #Attr.2;
    ret List.587;

procedure List.6 (#Attr.2):
    let List.634 : U64 = lowlevel ListLen #Attr.2;
    ret List.634;

procedure List.6 (#Attr.2):
    let List.646 : U64 = lowlevel ListLen #Attr.2;
    ret List.646;

procedure List.64 (List.111, List.112, List.113):
    let List.595 : U64 = CallByName List.6 List.111;
    let List.592 : Int1 = CallByName Num.22 List.112 List.595;
    if List.592 then
        let List.593 : {List {U32, U32}, {U32, U32}} = CallByName List.67 List.111 List.112 List.113;
        ret List.593;
    else
        let List.591 : {List {U32, U32}, {U32, U32}} = Struct {List.111, List.113};
        ret List.591;

procedure List.64 (List.111, List.112, List.113):
    let List.604 : U64 = CallByName List.6 List.111;
    let List.601 : Int1 = CallByName Num.22 List.112 List.604;
    if List.601 then
        let List.602 : {List {Str, I64}, {Str, I64}} = CallByName List.67 List.111 List.112 List.113;
        ret List.602;
    else
        let List.600 : {List {Str, I64}, {Str, I64}} = Struct {List.111, List.113};
        ret List.600;

procedure List.66 (#Attr.2, #Attr.3):
    let List.645 : {Str, I64} = lowlevel ListGetUnsafe #Attr.2 #Attr.3;
    ret List.645;

procedure List.67 (#Attr.2, #Attr.3, #Attr.4):
    let List.594 : {List {U32, U32}, {U32, U32}} = lowlevel ListReplaceUnsafe #Attr.2 #Attr.3 #Attr.4;
    ret List.594;

procedure List.67 (#Attr.2, #Attr.3, #Attr.4):
    let List.603 : {List {Str, I64}, {Str, I64}} = lowlevel ListReplaceUnsafe #Attr.2 #Attr.3 #Attr.4;
    ret List.603;

procedure List.68 (#Attr.2):
    let List.631 : List {U32, U32} = lowlevel ListWithCapacity #Attr.2;
    ret List.631;

procedure List.70 (#Attr.2, #Attr.3):
    let List.609 : List {Str, I64} = lowlevel ListReserve #Attr.2 #Attr.3;
    ret List.609;

procedure List.71 (#Attr.2, #Attr.3):
    let List.607 : List {Str, I64} = lowlevel ListAppendUnsafe #Attr.2 #Attr.3;
    ret List.607;

procedure List.71 (#Attr.2, #Attr.3):
    let List.628 : List {U32, U32} = lowlevel ListAppendUnsafe #Attr.2 #Attr.3;
    ret List.628;

procedure List.83 (List.167, List.168, List.169):
    let List.611 : U64 = 0i64;
    let List.612 : U64 = CallByName List.6 List.167;
    let List.610 : List {U32, U32} = CallByName List.91 List.167 List.168 List.169 List.611 List.612;
    ret List.610;

procedure List.88 (#Derived_gen.55, #Derived_gen.56, #Derived_gen.57):
    joinpoint List.622 List.138 List.139 List.140:
        let List.630 : U64 = 0i64;
        let List.624 : Int1 = CallByName Num.24 List.139 List.630;
        if List.624 then
            let List.629 : U64 = 1i64;
            let List.626 : U64 = CallByName Num.75 List.139 List.629;
            let List.627 : List {U32, U32} = CallByName List.71 List.140 List.138;
            jump List.622 List.138 List.626 List.627;
        else
            ret List.140;
    in
    jump List.622 #Derived_gen.55 #Derived_gen.56 #Derived_gen.57;

procedure List.90 (#Derived_gen.20, #Derived_gen.21, #Derived_gen.22, #Derived_gen.23, #Derived_gen.24):
    joinpoint List.574 List.161 List.162 List.163 List.164 List.165:
        let List.576 : Int1 = CallByName Num.22 List.164 List.165;
        if List.576 then
            let List.580 : {Str, I64} = CallByName List.66 List.161 List.164;
            inc List.580;
            let List.166 : {List {U32, U32}, List {Str, I64}, U64, Float32, U8} = CallByName Dict.152 List.162 List.580;
            let List.579 : U64 = 1i64;
            let List.578 : U64 = CallByName Num.51 List.164 List.579;
            jump List.574 List.161 List.166 List.163 List.578 List.165;
        else
            dec List.161;
            ret List.162;
    in
    jump List.574 #Derived_gen.20 #Derived_gen.21 #Derived_gen.22 #Derived_gen.23 #Derived_gen.24;

procedure List.90 (#Derived_gen.28, #Derived_gen.29, #Derived_gen.30, #Derived_gen.31, #Derived_gen.32):
    joinpoint List.638 List.161 List.162 List.163 List.164 List.165:
        let List.640 : Int1 = CallByName Num.22 List.164 List.165;
        if List.640 then
            let List.644 : {Str, I64} = CallByName List.66 List.161 List.164;
            inc List.644;
            let List.166 : {Str, Int1} = CallByName Dict.181 List.162 List.644 List.163;
            let List.643 : U64 = 1i64;
            let List.642 : U64 = CallByName Num.51 List.164 List.643;
            jump List.638 List.161 List.166 List.163 List.642 List.165;
        else
            dec List.161;
            ret List.162;
    in
    jump List.638 #Derived_gen.28 #Derived_gen.29 #Derived_gen.30 #Derived_gen.31 #Derived_gen.32;

procedure List.91 (#Derived_gen.45, #Derived_gen.46, #Derived_gen.47, #Derived_gen.48, #Derived_gen.49):
    joinpoint List.613 List.170 List.171 List.172 List.173 List.174:
        let List.615 : Int1 = CallByName Num.22 List.173 List.174;
        if List.615 then
            let List.619 : {Str, I64} = CallByName List.66 List.170 List.173;
            inc List.619;
            let List.175 : List {U32, U32} = CallByName Dict.398 List.171 List.619 List.173 List.172;
            let List.618 : U64 = 1i64;
            let List.617 : U64 = CallByName Num.51 List.173 List.618;
            jump List.613 List.170 List.175 List.172 List.617 List.174;
        else
            dec List.170;
            ret List.171;
    in
    jump List.613 #Derived_gen.45 #Derived_gen.46 #Derived_gen.47 #Derived_gen.48 #Derived_gen.49;

procedure Num.131 (#Attr.2):
<<<<<<< HEAD
    let Num.265 : U32 = lowlevel NumIntCast #Attr.2;
    ret Num.265;

procedure Num.133 (#Attr.2):
    let Num.273 : U64 = lowlevel NumIntCast #Attr.2;
    ret Num.273;

procedure Num.133 (#Attr.2):
    let Num.322 : U64 = lowlevel NumIntCast #Attr.2;
    ret Num.322;

procedure Num.133 (#Attr.2):
    let Num.337 : U64 = lowlevel NumIntCast #Attr.2;
    ret Num.337;

procedure Num.135 (#Attr.2):
    let Num.343 : U128 = lowlevel NumIntCast #Attr.2;
    ret Num.343;
=======
    let Num.322 : U32 = lowlevel NumIntCast #Attr.2;
    ret Num.322;

procedure Num.133 (#Attr.2):
    let Num.377 : U64 = lowlevel NumIntCast #Attr.2;
    ret Num.377;

procedure Num.133 (#Attr.2):
    let Num.378 : U64 = lowlevel NumIntCast #Attr.2;
    ret Num.378;

procedure Num.133 (#Attr.2):
    let Num.393 : U64 = lowlevel NumIntCast #Attr.2;
    ret Num.393;

procedure Num.135 (#Attr.2):
    let Num.399 : U128 = lowlevel NumIntCast #Attr.2;
    ret Num.399;

procedure Num.137 (#Attr.2):
    let Num.313 : U64 = lowlevel NumIntCast #Attr.2;
    ret Num.313;
>>>>>>> 5dbc16e3

procedure Num.137 (#Attr.2):
    let Num.319 : U64 = lowlevel NumIntCast #Attr.2;
    ret Num.319;

procedure Num.139 (#Attr.2):
<<<<<<< HEAD
    let Num.291 : Float32 = lowlevel NumToFloatCast #Attr.2;
    ret Num.291;

procedure Num.148 (Num.205, Num.206):
    let Num.293 : Int1 = CallByName Num.22 Num.205 Num.206;
    if Num.293 then
        ret Num.205;
    else
        ret Num.206;

procedure Num.21 (#Attr.2, #Attr.3):
    let Num.290 : Float32 = lowlevel NumMul #Attr.2 #Attr.3;
    ret Num.290;

procedure Num.22 (#Attr.2, #Attr.3):
    let Num.287 : Int1 = lowlevel NumLt #Attr.2 #Attr.3;
    ret Num.287;

procedure Num.22 (#Attr.2, #Attr.3):
    let Num.416 : Int1 = lowlevel NumLt #Attr.2 #Attr.3;
    ret Num.416;

procedure Num.23 (#Attr.2, #Attr.3):
    let Num.409 : Int1 = lowlevel NumLte #Attr.2 #Attr.3;
    ret Num.409;

procedure Num.24 (#Attr.2, #Attr.3):
    let Num.271 : Int1 = lowlevel NumGt #Attr.2 #Attr.3;
    ret Num.271;

procedure Num.24 (#Attr.2, #Attr.3):
    let Num.412 : Int1 = lowlevel NumGt #Attr.2 #Attr.3;
    ret Num.412;

procedure Num.25 (#Attr.2, #Attr.3):
    let Num.413 : Int1 = lowlevel NumGte #Attr.2 #Attr.3;
    ret Num.413;

procedure Num.50 (#Attr.2):
    let Num.289 : U64 = lowlevel NumFloor #Attr.2;
    ret Num.289;

procedure Num.51 (#Attr.2, #Attr.3):
    let Num.257 : U32 = lowlevel NumAddWrap #Attr.2 #Attr.3;
    ret Num.257;

procedure Num.51 (#Attr.2, #Attr.3):
    let Num.415 : U64 = lowlevel NumAddWrap #Attr.2 #Attr.3;
    ret Num.415;

procedure Num.69 (#Attr.2, #Attr.3):
    let Num.279 : U32 = lowlevel NumBitwiseAnd #Attr.2 #Attr.3;
    ret Num.279;

procedure Num.70 (#Attr.2, #Attr.3):
    let Num.320 : U64 = lowlevel NumBitwiseXor #Attr.2 #Attr.3;
    ret Num.320;

procedure Num.71 (#Attr.2, #Attr.3):
    let Num.278 : U32 = lowlevel NumBitwiseOr #Attr.2 #Attr.3;
    ret Num.278;

procedure Num.71 (#Attr.2, #Attr.3):
    let Num.357 : U64 = lowlevel NumBitwiseOr #Attr.2 #Attr.3;
    ret Num.357;

procedure Num.72 (#Attr.2, #Attr.3):
    let Num.260 : U32 = lowlevel NumShiftLeftBy #Attr.2 #Attr.3;
    ret Num.260;

procedure Num.72 (#Attr.2, #Attr.3):
    let Num.372 : U64 = lowlevel NumShiftLeftBy #Attr.2 #Attr.3;
    ret Num.372;

procedure Num.74 (#Attr.2, #Attr.3):
    let Num.338 : U128 = lowlevel NumShiftRightZfBy #Attr.2 #Attr.3;
    ret Num.338;

procedure Num.74 (#Attr.2, #Attr.3):
    let Num.340 : U64 = lowlevel NumShiftRightZfBy #Attr.2 #Attr.3;
    ret Num.340;

procedure Num.75 (#Attr.2, #Attr.3):
    let Num.267 : U32 = lowlevel NumSubWrap #Attr.2 #Attr.3;
    ret Num.267;

procedure Num.75 (#Attr.2, #Attr.3):
    let Num.270 : U8 = lowlevel NumSubWrap #Attr.2 #Attr.3;
    ret Num.270;

procedure Num.75 (#Attr.2, #Attr.3):
    let Num.406 : U64 = lowlevel NumSubWrap #Attr.2 #Attr.3;
    ret Num.406;

procedure Num.78 (#Attr.2, #Attr.3):
    let Num.341 : U128 = lowlevel NumMulWrap #Attr.2 #Attr.3;
    ret Num.341;

procedure Num.96 (#Attr.2):
    let Num.286 : Str = lowlevel NumToStr #Attr.2;
    ret Num.286;

procedure Num.96 (#Attr.2):
    let Num.414 : Str = lowlevel NumToStr #Attr.2;
    ret Num.414;
=======
    let Num.346 : Float32 = lowlevel NumToFloatCast #Attr.2;
    ret Num.346;

procedure Num.159 (Num.247, Num.248):
    let Num.348 : Int1 = CallByName Num.22 Num.247 Num.248;
    if Num.348 then
        ret Num.247;
    else
        ret Num.248;

procedure Num.19 (#Attr.2, #Attr.3):
    let Num.303 : U32 = lowlevel NumAdd #Attr.2 #Attr.3;
    ret Num.303;

procedure Num.20 (#Attr.2, #Attr.3):
    let Num.323 : U64 = lowlevel NumSub #Attr.2 #Attr.3;
    ret Num.323;

procedure Num.20 (#Attr.2, #Attr.3):
    let Num.326 : U8 = lowlevel NumSub #Attr.2 #Attr.3;
    ret Num.326;

procedure Num.21 (#Attr.2, #Attr.3):
    let Num.345 : Float32 = lowlevel NumMul #Attr.2 #Attr.3;
    ret Num.345;

procedure Num.22 (#Attr.2, #Attr.3):
    let Num.342 : Int1 = lowlevel NumLt #Attr.2 #Attr.3;
    ret Num.342;

procedure Num.22 (#Attr.2, #Attr.3):
    let Num.472 : Int1 = lowlevel NumLt #Attr.2 #Attr.3;
    ret Num.472;

procedure Num.23 (#Attr.2, #Attr.3):
    let Num.465 : Int1 = lowlevel NumLte #Attr.2 #Attr.3;
    ret Num.465;

procedure Num.24 (#Attr.2, #Attr.3):
    let Num.327 : Int1 = lowlevel NumGt #Attr.2 #Attr.3;
    ret Num.327;

procedure Num.24 (#Attr.2, #Attr.3):
    let Num.468 : Int1 = lowlevel NumGt #Attr.2 #Attr.3;
    ret Num.468;

procedure Num.25 (#Attr.2, #Attr.3):
    let Num.469 : Int1 = lowlevel NumGte #Attr.2 #Attr.3;
    ret Num.469;

procedure Num.50 (#Attr.2):
    let Num.344 : U64 = lowlevel NumFloor #Attr.2;
    ret Num.344;

procedure Num.51 (#Attr.2, #Attr.3):
    let Num.471 : U64 = lowlevel NumAddWrap #Attr.2 #Attr.3;
    ret Num.471;

procedure Num.69 (#Attr.2, #Attr.3):
    let Num.331 : U32 = lowlevel NumBitwiseAnd #Attr.2 #Attr.3;
    ret Num.331;

procedure Num.70 (#Attr.2, #Attr.3):
    let Num.375 : U64 = lowlevel NumBitwiseXor #Attr.2 #Attr.3;
    ret Num.375;

procedure Num.71 (#Attr.2, #Attr.3):
    let Num.330 : U32 = lowlevel NumBitwiseOr #Attr.2 #Attr.3;
    ret Num.330;

procedure Num.71 (#Attr.2, #Attr.3):
    let Num.413 : U64 = lowlevel NumBitwiseOr #Attr.2 #Attr.3;
    ret Num.413;

procedure Num.72 (#Attr.2, #Attr.3):
    let Num.304 : U32 = lowlevel NumShiftLeftBy #Attr.2 #Attr.3;
    ret Num.304;

procedure Num.72 (#Attr.2, #Attr.3):
    let Num.428 : U64 = lowlevel NumShiftLeftBy #Attr.2 #Attr.3;
    ret Num.428;

procedure Num.74 (#Attr.2, #Attr.3):
    let Num.394 : U128 = lowlevel NumShiftRightZfBy #Attr.2 #Attr.3;
    ret Num.394;

procedure Num.74 (#Attr.2, #Attr.3):
    let Num.396 : U64 = lowlevel NumShiftRightZfBy #Attr.2 #Attr.3;
    ret Num.396;

procedure Num.75 (#Attr.2, #Attr.3):
    let Num.332 : U32 = lowlevel NumSubWrap #Attr.2 #Attr.3;
    ret Num.332;

procedure Num.75 (#Attr.2, #Attr.3):
    let Num.462 : U64 = lowlevel NumSubWrap #Attr.2 #Attr.3;
    ret Num.462;

procedure Num.78 (#Attr.2, #Attr.3):
    let Num.397 : U128 = lowlevel NumMulWrap #Attr.2 #Attr.3;
    ret Num.397;

procedure Num.96 (#Attr.2):
    let Num.341 : Str = lowlevel NumToStr #Attr.2;
    ret Num.341;

procedure Num.96 (#Attr.2):
    let Num.470 : Str = lowlevel NumToStr #Attr.2;
    ret Num.470;
>>>>>>> 5dbc16e3

procedure Str.12 (#Attr.2):
    let Str.251 : List U8 = lowlevel StrToUtf8 #Attr.2;
    ret Str.251;

procedure Str.3 (#Attr.2, #Attr.3):
    let Str.252 : Str = lowlevel StrConcat #Attr.2 #Attr.3;
    ret Str.252;

procedure Test.0 ():
    let Test.8 : Str = "a";
    let Test.9 : I64 = 1i64;
    let Test.4 : {Str, I64} = Struct {Test.8, Test.9};
    let Test.6 : Str = "b";
    let Test.7 : I64 = 2i64;
    let Test.5 : {Str, I64} = Struct {Test.6, Test.7};
    let Test.3 : List {Str, I64} = Array [Test.4, Test.5];
    let Test.2 : {List {U32, U32}, List {Str, I64}, U64, Float32, U8} = CallByName Dict.12 Test.3;
    let Test.1 : Str = CallByName Inspect.33 Test.2;
    ret Test.1;<|MERGE_RESOLUTION|>--- conflicted
+++ resolved
@@ -1044,272 +1044,131 @@
     jump List.613 #Derived_gen.45 #Derived_gen.46 #Derived_gen.47 #Derived_gen.48 #Derived_gen.49;
 
 procedure Num.131 (#Attr.2):
-<<<<<<< HEAD
-    let Num.265 : U32 = lowlevel NumIntCast #Attr.2;
-    ret Num.265;
+    let Num.275 : U32 = lowlevel NumIntCast #Attr.2;
+    ret Num.275;
 
 procedure Num.133 (#Attr.2):
-    let Num.273 : U64 = lowlevel NumIntCast #Attr.2;
-    ret Num.273;
+    let Num.283 : U64 = lowlevel NumIntCast #Attr.2;
+    ret Num.283;
 
 procedure Num.133 (#Attr.2):
-    let Num.322 : U64 = lowlevel NumIntCast #Attr.2;
-    ret Num.322;
+    let Num.332 : U64 = lowlevel NumIntCast #Attr.2;
+    ret Num.332;
 
 procedure Num.133 (#Attr.2):
-    let Num.337 : U64 = lowlevel NumIntCast #Attr.2;
-    ret Num.337;
+    let Num.347 : U64 = lowlevel NumIntCast #Attr.2;
+    ret Num.347;
 
 procedure Num.135 (#Attr.2):
-    let Num.343 : U128 = lowlevel NumIntCast #Attr.2;
-    ret Num.343;
-=======
-    let Num.322 : U32 = lowlevel NumIntCast #Attr.2;
-    ret Num.322;
-
-procedure Num.133 (#Attr.2):
-    let Num.377 : U64 = lowlevel NumIntCast #Attr.2;
-    ret Num.377;
-
-procedure Num.133 (#Attr.2):
-    let Num.378 : U64 = lowlevel NumIntCast #Attr.2;
-    ret Num.378;
-
-procedure Num.133 (#Attr.2):
-    let Num.393 : U64 = lowlevel NumIntCast #Attr.2;
-    ret Num.393;
-
-procedure Num.135 (#Attr.2):
-    let Num.399 : U128 = lowlevel NumIntCast #Attr.2;
-    ret Num.399;
-
-procedure Num.137 (#Attr.2):
-    let Num.313 : U64 = lowlevel NumIntCast #Attr.2;
-    ret Num.313;
->>>>>>> 5dbc16e3
-
-procedure Num.137 (#Attr.2):
-    let Num.319 : U64 = lowlevel NumIntCast #Attr.2;
-    ret Num.319;
+    let Num.353 : U128 = lowlevel NumIntCast #Attr.2;
+    ret Num.353;
 
 procedure Num.139 (#Attr.2):
-<<<<<<< HEAD
-    let Num.291 : Float32 = lowlevel NumToFloatCast #Attr.2;
-    ret Num.291;
-
-procedure Num.148 (Num.205, Num.206):
-    let Num.293 : Int1 = CallByName Num.22 Num.205 Num.206;
-    if Num.293 then
-        ret Num.205;
+    let Num.301 : Float32 = lowlevel NumToFloatCast #Attr.2;
+    ret Num.301;
+
+procedure Num.148 (Num.211, Num.212):
+    let Num.303 : Int1 = CallByName Num.22 Num.211 Num.212;
+    if Num.303 then
+        ret Num.211;
     else
-        ret Num.206;
+        ret Num.212;
 
 procedure Num.21 (#Attr.2, #Attr.3):
-    let Num.290 : Float32 = lowlevel NumMul #Attr.2 #Attr.3;
-    ret Num.290;
+    let Num.300 : Float32 = lowlevel NumMul #Attr.2 #Attr.3;
+    ret Num.300;
 
 procedure Num.22 (#Attr.2, #Attr.3):
-    let Num.287 : Int1 = lowlevel NumLt #Attr.2 #Attr.3;
-    ret Num.287;
+    let Num.297 : Int1 = lowlevel NumLt #Attr.2 #Attr.3;
+    ret Num.297;
 
 procedure Num.22 (#Attr.2, #Attr.3):
-    let Num.416 : Int1 = lowlevel NumLt #Attr.2 #Attr.3;
+    let Num.426 : Int1 = lowlevel NumLt #Attr.2 #Attr.3;
+    ret Num.426;
+
+procedure Num.23 (#Attr.2, #Attr.3):
+    let Num.419 : Int1 = lowlevel NumLte #Attr.2 #Attr.3;
+    ret Num.419;
+
+procedure Num.24 (#Attr.2, #Attr.3):
+    let Num.281 : Int1 = lowlevel NumGt #Attr.2 #Attr.3;
+    ret Num.281;
+
+procedure Num.24 (#Attr.2, #Attr.3):
+    let Num.422 : Int1 = lowlevel NumGt #Attr.2 #Attr.3;
+    ret Num.422;
+
+procedure Num.25 (#Attr.2, #Attr.3):
+    let Num.423 : Int1 = lowlevel NumGte #Attr.2 #Attr.3;
+    ret Num.423;
+
+procedure Num.50 (#Attr.2):
+    let Num.299 : U64 = lowlevel NumFloor #Attr.2;
+    ret Num.299;
+
+procedure Num.51 (#Attr.2, #Attr.3):
+    let Num.267 : U32 = lowlevel NumAddWrap #Attr.2 #Attr.3;
+    ret Num.267;
+
+procedure Num.51 (#Attr.2, #Attr.3):
+    let Num.425 : U64 = lowlevel NumAddWrap #Attr.2 #Attr.3;
+    ret Num.425;
+
+procedure Num.69 (#Attr.2, #Attr.3):
+    let Num.289 : U32 = lowlevel NumBitwiseAnd #Attr.2 #Attr.3;
+    ret Num.289;
+
+procedure Num.70 (#Attr.2, #Attr.3):
+    let Num.330 : U64 = lowlevel NumBitwiseXor #Attr.2 #Attr.3;
+    ret Num.330;
+
+procedure Num.71 (#Attr.2, #Attr.3):
+    let Num.288 : U32 = lowlevel NumBitwiseOr #Attr.2 #Attr.3;
+    ret Num.288;
+
+procedure Num.71 (#Attr.2, #Attr.3):
+    let Num.367 : U64 = lowlevel NumBitwiseOr #Attr.2 #Attr.3;
+    ret Num.367;
+
+procedure Num.72 (#Attr.2, #Attr.3):
+    let Num.270 : U32 = lowlevel NumShiftLeftBy #Attr.2 #Attr.3;
+    ret Num.270;
+
+procedure Num.72 (#Attr.2, #Attr.3):
+    let Num.382 : U64 = lowlevel NumShiftLeftBy #Attr.2 #Attr.3;
+    ret Num.382;
+
+procedure Num.74 (#Attr.2, #Attr.3):
+    let Num.348 : U128 = lowlevel NumShiftRightZfBy #Attr.2 #Attr.3;
+    ret Num.348;
+
+procedure Num.74 (#Attr.2, #Attr.3):
+    let Num.350 : U64 = lowlevel NumShiftRightZfBy #Attr.2 #Attr.3;
+    ret Num.350;
+
+procedure Num.75 (#Attr.2, #Attr.3):
+    let Num.277 : U32 = lowlevel NumSubWrap #Attr.2 #Attr.3;
+    ret Num.277;
+
+procedure Num.75 (#Attr.2, #Attr.3):
+    let Num.280 : U8 = lowlevel NumSubWrap #Attr.2 #Attr.3;
+    ret Num.280;
+
+procedure Num.75 (#Attr.2, #Attr.3):
+    let Num.416 : U64 = lowlevel NumSubWrap #Attr.2 #Attr.3;
     ret Num.416;
 
-procedure Num.23 (#Attr.2, #Attr.3):
-    let Num.409 : Int1 = lowlevel NumLte #Attr.2 #Attr.3;
-    ret Num.409;
-
-procedure Num.24 (#Attr.2, #Attr.3):
-    let Num.271 : Int1 = lowlevel NumGt #Attr.2 #Attr.3;
-    ret Num.271;
-
-procedure Num.24 (#Attr.2, #Attr.3):
-    let Num.412 : Int1 = lowlevel NumGt #Attr.2 #Attr.3;
-    ret Num.412;
-
-procedure Num.25 (#Attr.2, #Attr.3):
-    let Num.413 : Int1 = lowlevel NumGte #Attr.2 #Attr.3;
-    ret Num.413;
-
-procedure Num.50 (#Attr.2):
-    let Num.289 : U64 = lowlevel NumFloor #Attr.2;
-    ret Num.289;
-
-procedure Num.51 (#Attr.2, #Attr.3):
-    let Num.257 : U32 = lowlevel NumAddWrap #Attr.2 #Attr.3;
-    ret Num.257;
-
-procedure Num.51 (#Attr.2, #Attr.3):
-    let Num.415 : U64 = lowlevel NumAddWrap #Attr.2 #Attr.3;
-    ret Num.415;
-
-procedure Num.69 (#Attr.2, #Attr.3):
-    let Num.279 : U32 = lowlevel NumBitwiseAnd #Attr.2 #Attr.3;
-    ret Num.279;
-
-procedure Num.70 (#Attr.2, #Attr.3):
-    let Num.320 : U64 = lowlevel NumBitwiseXor #Attr.2 #Attr.3;
-    ret Num.320;
-
-procedure Num.71 (#Attr.2, #Attr.3):
-    let Num.278 : U32 = lowlevel NumBitwiseOr #Attr.2 #Attr.3;
-    ret Num.278;
-
-procedure Num.71 (#Attr.2, #Attr.3):
-    let Num.357 : U64 = lowlevel NumBitwiseOr #Attr.2 #Attr.3;
-    ret Num.357;
-
-procedure Num.72 (#Attr.2, #Attr.3):
-    let Num.260 : U32 = lowlevel NumShiftLeftBy #Attr.2 #Attr.3;
-    ret Num.260;
-
-procedure Num.72 (#Attr.2, #Attr.3):
-    let Num.372 : U64 = lowlevel NumShiftLeftBy #Attr.2 #Attr.3;
-    ret Num.372;
-
-procedure Num.74 (#Attr.2, #Attr.3):
-    let Num.338 : U128 = lowlevel NumShiftRightZfBy #Attr.2 #Attr.3;
-    ret Num.338;
-
-procedure Num.74 (#Attr.2, #Attr.3):
-    let Num.340 : U64 = lowlevel NumShiftRightZfBy #Attr.2 #Attr.3;
-    ret Num.340;
-
-procedure Num.75 (#Attr.2, #Attr.3):
-    let Num.267 : U32 = lowlevel NumSubWrap #Attr.2 #Attr.3;
-    ret Num.267;
-
-procedure Num.75 (#Attr.2, #Attr.3):
-    let Num.270 : U8 = lowlevel NumSubWrap #Attr.2 #Attr.3;
-    ret Num.270;
-
-procedure Num.75 (#Attr.2, #Attr.3):
-    let Num.406 : U64 = lowlevel NumSubWrap #Attr.2 #Attr.3;
-    ret Num.406;
-
 procedure Num.78 (#Attr.2, #Attr.3):
-    let Num.341 : U128 = lowlevel NumMulWrap #Attr.2 #Attr.3;
-    ret Num.341;
+    let Num.351 : U128 = lowlevel NumMulWrap #Attr.2 #Attr.3;
+    ret Num.351;
 
 procedure Num.96 (#Attr.2):
-    let Num.286 : Str = lowlevel NumToStr #Attr.2;
-    ret Num.286;
+    let Num.296 : Str = lowlevel NumToStr #Attr.2;
+    ret Num.296;
 
 procedure Num.96 (#Attr.2):
-    let Num.414 : Str = lowlevel NumToStr #Attr.2;
-    ret Num.414;
-=======
-    let Num.346 : Float32 = lowlevel NumToFloatCast #Attr.2;
-    ret Num.346;
-
-procedure Num.159 (Num.247, Num.248):
-    let Num.348 : Int1 = CallByName Num.22 Num.247 Num.248;
-    if Num.348 then
-        ret Num.247;
-    else
-        ret Num.248;
-
-procedure Num.19 (#Attr.2, #Attr.3):
-    let Num.303 : U32 = lowlevel NumAdd #Attr.2 #Attr.3;
-    ret Num.303;
-
-procedure Num.20 (#Attr.2, #Attr.3):
-    let Num.323 : U64 = lowlevel NumSub #Attr.2 #Attr.3;
-    ret Num.323;
-
-procedure Num.20 (#Attr.2, #Attr.3):
-    let Num.326 : U8 = lowlevel NumSub #Attr.2 #Attr.3;
-    ret Num.326;
-
-procedure Num.21 (#Attr.2, #Attr.3):
-    let Num.345 : Float32 = lowlevel NumMul #Attr.2 #Attr.3;
-    ret Num.345;
-
-procedure Num.22 (#Attr.2, #Attr.3):
-    let Num.342 : Int1 = lowlevel NumLt #Attr.2 #Attr.3;
-    ret Num.342;
-
-procedure Num.22 (#Attr.2, #Attr.3):
-    let Num.472 : Int1 = lowlevel NumLt #Attr.2 #Attr.3;
-    ret Num.472;
-
-procedure Num.23 (#Attr.2, #Attr.3):
-    let Num.465 : Int1 = lowlevel NumLte #Attr.2 #Attr.3;
-    ret Num.465;
-
-procedure Num.24 (#Attr.2, #Attr.3):
-    let Num.327 : Int1 = lowlevel NumGt #Attr.2 #Attr.3;
-    ret Num.327;
-
-procedure Num.24 (#Attr.2, #Attr.3):
-    let Num.468 : Int1 = lowlevel NumGt #Attr.2 #Attr.3;
-    ret Num.468;
-
-procedure Num.25 (#Attr.2, #Attr.3):
-    let Num.469 : Int1 = lowlevel NumGte #Attr.2 #Attr.3;
-    ret Num.469;
-
-procedure Num.50 (#Attr.2):
-    let Num.344 : U64 = lowlevel NumFloor #Attr.2;
-    ret Num.344;
-
-procedure Num.51 (#Attr.2, #Attr.3):
-    let Num.471 : U64 = lowlevel NumAddWrap #Attr.2 #Attr.3;
-    ret Num.471;
-
-procedure Num.69 (#Attr.2, #Attr.3):
-    let Num.331 : U32 = lowlevel NumBitwiseAnd #Attr.2 #Attr.3;
-    ret Num.331;
-
-procedure Num.70 (#Attr.2, #Attr.3):
-    let Num.375 : U64 = lowlevel NumBitwiseXor #Attr.2 #Attr.3;
-    ret Num.375;
-
-procedure Num.71 (#Attr.2, #Attr.3):
-    let Num.330 : U32 = lowlevel NumBitwiseOr #Attr.2 #Attr.3;
-    ret Num.330;
-
-procedure Num.71 (#Attr.2, #Attr.3):
-    let Num.413 : U64 = lowlevel NumBitwiseOr #Attr.2 #Attr.3;
-    ret Num.413;
-
-procedure Num.72 (#Attr.2, #Attr.3):
-    let Num.304 : U32 = lowlevel NumShiftLeftBy #Attr.2 #Attr.3;
-    ret Num.304;
-
-procedure Num.72 (#Attr.2, #Attr.3):
-    let Num.428 : U64 = lowlevel NumShiftLeftBy #Attr.2 #Attr.3;
-    ret Num.428;
-
-procedure Num.74 (#Attr.2, #Attr.3):
-    let Num.394 : U128 = lowlevel NumShiftRightZfBy #Attr.2 #Attr.3;
-    ret Num.394;
-
-procedure Num.74 (#Attr.2, #Attr.3):
-    let Num.396 : U64 = lowlevel NumShiftRightZfBy #Attr.2 #Attr.3;
-    ret Num.396;
-
-procedure Num.75 (#Attr.2, #Attr.3):
-    let Num.332 : U32 = lowlevel NumSubWrap #Attr.2 #Attr.3;
-    ret Num.332;
-
-procedure Num.75 (#Attr.2, #Attr.3):
-    let Num.462 : U64 = lowlevel NumSubWrap #Attr.2 #Attr.3;
-    ret Num.462;
-
-procedure Num.78 (#Attr.2, #Attr.3):
-    let Num.397 : U128 = lowlevel NumMulWrap #Attr.2 #Attr.3;
-    ret Num.397;
-
-procedure Num.96 (#Attr.2):
-    let Num.341 : Str = lowlevel NumToStr #Attr.2;
-    ret Num.341;
-
-procedure Num.96 (#Attr.2):
-    let Num.470 : Str = lowlevel NumToStr #Attr.2;
-    ret Num.470;
->>>>>>> 5dbc16e3
+    let Num.424 : Str = lowlevel NumToStr #Attr.2;
+    ret Num.424;
 
 procedure Str.12 (#Attr.2):
     let Str.251 : List U8 = lowlevel StrToUtf8 #Attr.2;
