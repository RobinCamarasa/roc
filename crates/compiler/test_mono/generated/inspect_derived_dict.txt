--- conflicted
+++ resolved
@@ -43,21 +43,12 @@
     let Dict.884 : {List {U32, U32}, List {Str, I64}, U64, Float32, U8} = Struct {Dict.885, Dict.886, Dict.887, Dict.44, Dict.45};
     ret Dict.884;
 
-<<<<<<< HEAD
 procedure Dict.10 (Dict.724, Dict.179, Dict.180):
     let Dict.178 : List {Str, I64} = StructAtIndex 1 Dict.724;
-    let #Derived_gen.71 : List {U32, U32} = StructAtIndex 0 Dict.724;
-    dec #Derived_gen.71;
+    let #Derived_gen.66 : List {U32, U32} = StructAtIndex 0 Dict.724;
+    dec #Derived_gen.66;
     let Dict.1101 : {Str, Int1} = CallByName List.18 Dict.178 Dict.179 Dict.180;
     ret Dict.1101;
-=======
-procedure Dict.10 (Dict.727, Dict.180, Dict.181):
-    let Dict.179 : List {Str, I64} = StructAtIndex 1 Dict.727;
-    let #Derived_gen.66 : List {U32, U32} = StructAtIndex 0 Dict.727;
-    dec #Derived_gen.66;
-    let Dict.1113 : {Str, Int1} = CallByName List.18 Dict.179 Dict.180 Dict.181;
-    ret Dict.1113;
->>>>>>> 2dc95092
 
 procedure Dict.12 (Dict.151):
     let Dict.883 : {} = Struct {};
@@ -88,10 +79,10 @@
 
 procedure Dict.20 (Dict.720):
     let Dict.148 : U64 = StructAtIndex 2 Dict.720;
-    let #Derived_gen.69 : List {U32, U32} = StructAtIndex 0 Dict.720;
+    let #Derived_gen.70 : List {U32, U32} = StructAtIndex 0 Dict.720;
+    dec #Derived_gen.70;
+    let #Derived_gen.69 : List {Str, I64} = StructAtIndex 1 Dict.720;
     dec #Derived_gen.69;
-    let #Derived_gen.68 : List {Str, I64} = StructAtIndex 1 Dict.720;
-    dec #Derived_gen.68;
     ret Dict.148;
 
 procedure Dict.22 (#Attr.2, #Attr.3):
@@ -114,7 +105,7 @@
     let Dict.1093 : {List {U32, U32}, List {Str, I64}, U64, Float32, U8} = CallByName Inspect.30 Dict.119;
     ret Dict.1093;
 
-procedure Dict.38 (#Derived_gen.2, #Derived_gen.3, #Derived_gen.4, #Derived_gen.5, #Derived_gen.6, #Derived_gen.7, #Derived_gen.8, #Derived_gen.9, #Derived_gen.10):
+procedure Dict.38 (#Derived_gen.0, #Derived_gen.1, #Derived_gen.2, #Derived_gen.3, #Derived_gen.4, #Derived_gen.5, #Derived_gen.6, #Derived_gen.7, #Derived_gen.8):
     joinpoint Dict.736 Dict.221 Dict.222 Dict.223 Dict.224 Dict.225 Dict.226 Dict.227 Dict.228 Dict.229:
         let Dict.230 : {U32, U32} = CallByName Dict.22 Dict.221 Dict.223;
         let Dict.783 : U32 = StructAtIndex 1 Dict.230;
@@ -157,8 +148,7 @@
                 let Dict.239 : U32 = CallByName Dict.48 Dict.224;
                 jump Dict.736 Dict.221 Dict.222 Dict.238 Dict.239 Dict.225 Dict.226 Dict.227 Dict.228 Dict.229;
     in
-<<<<<<< HEAD
-    jump Dict.736 #Derived_gen.2 #Derived_gen.3 #Derived_gen.4 #Derived_gen.5 #Derived_gen.6 #Derived_gen.7 #Derived_gen.8 #Derived_gen.9 #Derived_gen.10;
+    jump Dict.736 #Derived_gen.0 #Derived_gen.1 #Derived_gen.2 #Derived_gen.3 #Derived_gen.4 #Derived_gen.5 #Derived_gen.6 #Derived_gen.7 #Derived_gen.8;
 
 procedure Dict.398 (Dict.399, Dict.840, Dict.401, Dict.397):
     let Dict.400 : Str = StructAtIndex 0 Dict.840;
@@ -173,33 +163,11 @@
 
 procedure Dict.4 (Dict.729):
     let Dict.156 : List {Str, I64} = StructAtIndex 1 Dict.729;
-    let #Derived_gen.66 : List {U32, U32} = StructAtIndex 0 Dict.729;
-    dec #Derived_gen.66;
+    let #Derived_gen.67 : List {U32, U32} = StructAtIndex 0 Dict.729;
+    dec #Derived_gen.67;
     let Dict.882 : U64 = CallByName List.6 Dict.156;
     dec Dict.156;
     ret Dict.882;
-=======
-    jump Dict.739 #Derived_gen.0 #Derived_gen.1 #Derived_gen.2 #Derived_gen.3 #Derived_gen.4 #Derived_gen.5 #Derived_gen.6 #Derived_gen.7 #Derived_gen.8;
-
-procedure Dict.399 (Dict.400, Dict.848, Dict.402, Dict.398):
-    let Dict.401 : Str = StructAtIndex 0 Dict.848;
-    inc Dict.400;
-    let Dict.853 : {U64, U32} = CallByName Dict.65 Dict.400 Dict.401 Dict.398;
-    let Dict.403 : U64 = StructAtIndex 0 Dict.853;
-    let Dict.404 : U32 = StructAtIndex 1 Dict.853;
-    let Dict.852 : U32 = CallByName Num.131 Dict.402;
-    let Dict.851 : {U32, U32} = Struct {Dict.852, Dict.404};
-    let Dict.850 : List {U32, U32} = CallByName Dict.67 Dict.400 Dict.851 Dict.403;
-    ret Dict.850;
-
-procedure Dict.4 (Dict.732):
-    let Dict.157 : List {Str, I64} = StructAtIndex 1 Dict.732;
-    let #Derived_gen.67 : List {U32, U32} = StructAtIndex 0 Dict.732;
-    dec #Derived_gen.67;
-    let Dict.893 : U64 = CallByName List.6 Dict.157;
-    dec Dict.157;
-    ret Dict.893;
->>>>>>> 2dc95092
 
 procedure Dict.41 ():
     let Dict.860 : U32 = 0i64;
@@ -236,7 +204,6 @@
     ret Dict.833;
 
 procedure Dict.47 ():
-<<<<<<< HEAD
     let Dict.832 : U64 = CallByName Dict.46;
     ret Dict.832;
 
@@ -250,8 +217,8 @@
     let Dict.377 : U64 = StructAtIndex 2 Dict.719;
     let Dict.378 : Float32 = StructAtIndex 3 Dict.719;
     let Dict.379 : U8 = StructAtIndex 4 Dict.719;
-    let #Derived_gen.67 : List {U32, U32} = StructAtIndex 0 Dict.719;
-    dec #Derived_gen.67;
+    let #Derived_gen.68 : List {U32, U32} = StructAtIndex 0 Dict.719;
+    dec #Derived_gen.68;
     let Dict.877 : U64 = CallByName Dict.47;
     let Dict.836 : Int1 = CallByName Bool.7 Dict.377 Dict.877;
     if Dict.836 then
@@ -264,59 +231,6 @@
         let Dict.383 : List {U32, U32} = CallByName Dict.64 Dict.381 Dict.376 Dict.380;
         let Dict.837 : {List {U32, U32}, List {Str, I64}, U64, Float32, U8} = Struct {Dict.383, Dict.376, Dict.382, Dict.378, Dict.380};
         ret Dict.837;
-=======
-    let Dict.840 : U64 = CallByName Dict.46;
-    ret Dict.840;
-
-procedure Dict.48 (Dict.307):
-    let Dict.742 : U32 = CallByName Dict.42;
-    let Dict.741 : U32 = CallByName Num.19 Dict.307 Dict.742;
-    ret Dict.741;
-
-procedure Dict.59 (Dict.722):
-    let Dict.377 : List {Str, I64} = StructAtIndex 1 Dict.722;
-    let Dict.378 : U64 = StructAtIndex 2 Dict.722;
-    let Dict.379 : Float32 = StructAtIndex 3 Dict.722;
-    let Dict.380 : U8 = StructAtIndex 4 Dict.722;
-    let #Derived_gen.68 : List {U32, U32} = StructAtIndex 0 Dict.722;
-    dec #Derived_gen.68;
-    let Dict.888 : U64 = CallByName Dict.47;
-    let Dict.844 : Int1 = CallByName Bool.7 Dict.378 Dict.888;
-    if Dict.844 then
-        inc Dict.377;
-        let Dict.887 : U8 = 1i64;
-        let Dict.381 : U8 = CallByName Num.20 Dict.380 Dict.887;
-        let Dict.864 : {List {U32, U32}, U64} = CallByName Dict.60 Dict.381 Dict.379;
-        let Dict.382 : List {U32, U32} = StructAtIndex 0 Dict.864;
-        let Dict.383 : U64 = StructAtIndex 1 Dict.864;
-        let Dict.384 : List {U32, U32} = CallByName Dict.64 Dict.382 Dict.377 Dict.381;
-        let Dict.845 : {List {U32, U32}, List {Str, I64}, U64, Float32, U8} = Struct {Dict.384, Dict.377, Dict.383, Dict.379, Dict.381};
-        ret Dict.845;
-    else
-        dec Dict.377;
-        let Dict.835 : Str = "Dict hit limit of ";
-        let Dict.839 : U64 = CallByName Dict.47;
-        let Dict.837 : Str = CallByName Num.96 Dict.839;
-        let Dict.838 : Str = " elements. Unable to grow more.";
-        let Dict.836 : Str = CallByName Str.3 Dict.837 Dict.838;
-        dec Dict.838;
-        let Dict.834 : Str = CallByName Str.3 Dict.835 Dict.836;
-        dec Dict.836;
-        Crash Dict.834
-
-procedure Dict.60 (Dict.385, Dict.386):
-    let Dict.387 : U64 = CallByName Dict.63 Dict.385;
-    let Dict.880 : U64 = CallByName Dict.47;
-    let Dict.874 : Int1 = CallByName Bool.11 Dict.387 Dict.880;
-    if Dict.874 then
-        let Dict.877 : {U32, U32} = CallByName Dict.41;
-        let Dict.879 : U64 = CallByName Dict.47;
-        let Dict.878 : U64 = CallByName Num.137 Dict.879;
-        let Dict.876 : List {U32, U32} = CallByName List.11 Dict.877 Dict.878;
-        let Dict.47 : U64 = CallByName Dict.47;
-        let Dict.875 : {List {U32, U32}, U64} = Struct {Dict.876, Dict.47};
-        ret Dict.875;
->>>>>>> 2dc95092
     else
         dec Dict.376;
         let Dict.827 : Str = "Dict hit limit of ";
@@ -369,8 +283,7 @@
     let Dict.846 : {U64, U32} = CallByName Dict.66 Dict.404 Dict.409 Dict.408;
     ret Dict.846;
 
-<<<<<<< HEAD
-procedure Dict.66 (#Derived_gen.11, #Derived_gen.12, #Derived_gen.13):
+procedure Dict.66 (#Derived_gen.9, #Derived_gen.10, #Derived_gen.11):
     joinpoint Dict.847 Dict.410 Dict.411 Dict.412:
         let Dict.413 : {U32, U32} = CallByName Dict.22 Dict.410 Dict.411;
         let Dict.854 : U32 = StructAtIndex 1 Dict.413;
@@ -380,35 +293,14 @@
             let Dict.851 : U64 = CallByName Dict.68 Dict.411 Dict.853;
             let Dict.852 : U32 = CallByName Dict.48 Dict.412;
             jump Dict.847 Dict.410 Dict.851 Dict.852;
-=======
-procedure Dict.65 (Dict.405, Dict.406, Dict.407):
-    let Dict.408 : U64 = CallByName Dict.69 Dict.406;
-    let Dict.409 : U32 = CallByName Dict.70 Dict.408;
-    let Dict.410 : U64 = CallByName Dict.71 Dict.408 Dict.407;
-    let Dict.854 : {U64, U32} = CallByName Dict.66 Dict.405 Dict.410 Dict.409;
-    ret Dict.854;
-
-procedure Dict.66 (#Derived_gen.25, #Derived_gen.26, #Derived_gen.27):
-    joinpoint Dict.855 Dict.411 Dict.412 Dict.413:
-        let Dict.863 : U64 = CallByName Num.137 Dict.412;
-        let Dict.414 : {U32, U32} = CallByName Dict.22 Dict.411 Dict.863;
-        let Dict.862 : U32 = StructAtIndex 1 Dict.414;
-        let Dict.857 : Int1 = CallByName Num.22 Dict.413 Dict.862;
-        if Dict.857 then
-            let Dict.861 : U64 = CallByName List.6 Dict.411;
-            let Dict.859 : U64 = CallByName Dict.68 Dict.412 Dict.861;
-            let Dict.860 : U32 = CallByName Dict.48 Dict.413;
-            jump Dict.855 Dict.411 Dict.859 Dict.860;
->>>>>>> 2dc95092
         else
             dec Dict.410;
             let Dict.848 : {U64, U32} = Struct {Dict.411, Dict.412};
             ret Dict.848;
     in
-<<<<<<< HEAD
-    jump Dict.847 #Derived_gen.11 #Derived_gen.12 #Derived_gen.13;
-
-procedure Dict.67 (#Derived_gen.30, #Derived_gen.31, #Derived_gen.32):
+    jump Dict.847 #Derived_gen.9 #Derived_gen.10 #Derived_gen.11;
+
+procedure Dict.67 (#Derived_gen.25, #Derived_gen.26, #Derived_gen.27):
     joinpoint Dict.753 Dict.414 Dict.415 Dict.416:
         let Dict.417 : {U32, U32} = CallByName Dict.22 Dict.414 Dict.416;
         let Dict.763 : U32 = StructAtIndex 1 Dict.417;
@@ -423,33 +315,11 @@
             let Dict.759 : U64 = CallByName List.6 Dict.418;
             let Dict.758 : U64 = CallByName Dict.68 Dict.416 Dict.759;
             jump Dict.753 Dict.418 Dict.757 Dict.758;
-=======
-    jump Dict.855 #Derived_gen.25 #Derived_gen.26 #Derived_gen.27;
-
-procedure Dict.67 (#Derived_gen.38, #Derived_gen.39, #Derived_gen.40):
-    joinpoint Dict.756 Dict.415 Dict.416 Dict.417:
-        let Dict.770 : U64 = CallByName Num.137 Dict.417;
-        let Dict.418 : {U32, U32} = CallByName Dict.22 Dict.415 Dict.770;
-        let Dict.768 : U32 = StructAtIndex 1 Dict.418;
-        let Dict.769 : U32 = 0i64;
-        let Dict.759 : Int1 = CallByName Bool.7 Dict.768 Dict.769;
-        if Dict.759 then
-            let Dict.767 : U64 = CallByName Num.137 Dict.417;
-            let Dict.419 : List {U32, U32} = CallByName List.3 Dict.415 Dict.767 Dict.416;
-            let Dict.764 : U32 = StructAtIndex 0 Dict.418;
-            let Dict.765 : U32 = StructAtIndex 1 Dict.418;
-            let Dict.766 : U32 = CallByName Dict.48 Dict.765;
-            let Dict.761 : {U32, U32} = Struct {Dict.764, Dict.766};
-            let Dict.763 : U64 = CallByName List.6 Dict.419;
-            let Dict.762 : U64 = CallByName Dict.68 Dict.417 Dict.763;
-            jump Dict.756 Dict.419 Dict.761 Dict.762;
->>>>>>> 2dc95092
         else
             let Dict.754 : List {U32, U32} = CallByName List.3 Dict.414 Dict.416 Dict.415;
             ret Dict.754;
     in
-<<<<<<< HEAD
-    jump Dict.753 #Derived_gen.30 #Derived_gen.31 #Derived_gen.32;
+    jump Dict.753 #Derived_gen.25 #Derived_gen.26 #Derived_gen.27;
 
 procedure Dict.68 (Dict.419, Dict.420):
     let Dict.749 : U64 = 1i64;
@@ -459,18 +329,6 @@
         let Dict.747 : U64 = 1i64;
         let Dict.746 : U64 = CallByName Num.51 Dict.419 Dict.747;
         ret Dict.746;
-=======
-    jump Dict.756 #Derived_gen.38 #Derived_gen.39 #Derived_gen.40;
-
-procedure Dict.68 (Dict.420, Dict.421):
-    let Dict.752 : U64 = 1i64;
-    let Dict.751 : U64 = CallByName Num.51 Dict.420 Dict.752;
-    let Dict.748 : Int1 = CallByName Bool.7 Dict.751 Dict.421;
-    if Dict.748 then
-        let Dict.750 : U64 = 1i64;
-        let Dict.749 : U64 = CallByName Num.51 Dict.420 Dict.750;
-        ret Dict.749;
->>>>>>> 2dc95092
     else
         let Dict.744 : U64 = 0i64;
         ret Dict.744;
@@ -638,12 +496,11 @@
             let Dict.917 : {U64, U64, U64} = CallByName Dict.84 Dict.478 Dict.480 Dict.1030 Dict.481;
             jump Dict.918 Dict.917;
         else
-<<<<<<< HEAD
             let Dict.919 : U64 = 0i64;
             let Dict.917 : {U64, U64, U64} = CallByName Dict.83 Dict.478 Dict.478 Dict.478 Dict.480 Dict.919 Dict.481;
             jump Dict.918 Dict.917;
 
-procedure Dict.83 (#Derived_gen.58, #Derived_gen.59, #Derived_gen.60, #Derived_gen.61, #Derived_gen.62, #Derived_gen.63):
+procedure Dict.83 (#Derived_gen.33, #Derived_gen.34, #Derived_gen.35, #Derived_gen.36, #Derived_gen.37, #Derived_gen.38):
     joinpoint Dict.920 Dict.486 Dict.487 Dict.488 Dict.489 Dict.490 Dict.491:
         inc 6 Dict.489;
         let Dict.1027 : U64 = CallByName Dict.91 Dict.489 Dict.490;
@@ -682,51 +539,6 @@
         let Dict.997 : Int1 = CallByName Num.24 Dict.495 Dict.999;
         if Dict.997 then
             jump Dict.920 Dict.492 Dict.493 Dict.494 Dict.489 Dict.496 Dict.495;
-=======
-            let Dict.931 : U64 = 0i64;
-            let Dict.929 : {U64, U64, U64} = CallByName Dict.83 Dict.479 Dict.479 Dict.479 Dict.481 Dict.931 Dict.482;
-            jump Dict.930 Dict.929;
-
-procedure Dict.83 (#Derived_gen.41, #Derived_gen.42, #Derived_gen.43, #Derived_gen.44, #Derived_gen.45, #Derived_gen.46):
-    joinpoint Dict.932 Dict.487 Dict.488 Dict.489 Dict.490 Dict.491 Dict.492:
-        inc 6 Dict.490;
-        let Dict.1039 : U64 = CallByName Dict.91 Dict.490 Dict.491;
-        let Dict.1040 : U64 = CallByName Dict.86;
-        let Dict.1034 : U64 = CallByName Num.70 Dict.1039 Dict.1040;
-        let Dict.1038 : U64 = 8i64;
-        let Dict.1037 : U64 = CallByName Num.51 Dict.491 Dict.1038;
-        let Dict.1036 : U64 = CallByName Dict.91 Dict.490 Dict.1037;
-        let Dict.1035 : U64 = CallByName Num.70 Dict.1036 Dict.487;
-        let Dict.493 : U64 = CallByName Dict.89 Dict.1034 Dict.1035;
-        let Dict.1033 : U64 = 16i64;
-        let Dict.1032 : U64 = CallByName Num.51 Dict.491 Dict.1033;
-        let Dict.1029 : U64 = CallByName Dict.91 Dict.490 Dict.1032;
-        let Dict.1030 : U64 = CallByName Dict.87;
-        let Dict.1024 : U64 = CallByName Num.70 Dict.1029 Dict.1030;
-        let Dict.1028 : U64 = 24i64;
-        let Dict.1027 : U64 = CallByName Num.51 Dict.491 Dict.1028;
-        let Dict.1026 : U64 = CallByName Dict.91 Dict.490 Dict.1027;
-        let Dict.1025 : U64 = CallByName Num.70 Dict.1026 Dict.488;
-        let Dict.494 : U64 = CallByName Dict.89 Dict.1024 Dict.1025;
-        let Dict.1023 : U64 = 32i64;
-        let Dict.1022 : U64 = CallByName Num.51 Dict.491 Dict.1023;
-        let Dict.1019 : U64 = CallByName Dict.91 Dict.490 Dict.1022;
-        let Dict.1020 : U64 = CallByName Dict.88;
-        let Dict.1014 : U64 = CallByName Num.70 Dict.1019 Dict.1020;
-        let Dict.1018 : U64 = 40i64;
-        let Dict.1017 : U64 = CallByName Num.51 Dict.491 Dict.1018;
-        let Dict.1016 : U64 = CallByName Dict.91 Dict.490 Dict.1017;
-        let Dict.1015 : U64 = CallByName Num.70 Dict.1016 Dict.489;
-        let Dict.495 : U64 = CallByName Dict.89 Dict.1014 Dict.1015;
-        let Dict.1013 : U64 = 48i64;
-        let Dict.496 : U64 = CallByName Num.75 Dict.492 Dict.1013;
-        let Dict.1012 : U64 = 48i64;
-        let Dict.497 : U64 = CallByName Num.51 Dict.491 Dict.1012;
-        let Dict.1011 : U64 = 48i64;
-        let Dict.1009 : Int1 = CallByName Num.24 Dict.496 Dict.1011;
-        if Dict.1009 then
-            jump Dict.932 Dict.493 Dict.494 Dict.495 Dict.490 Dict.497 Dict.496;
->>>>>>> 2dc95092
         else
             let Dict.996 : U64 = 16i64;
             let Dict.971 : Int1 = CallByName Num.24 Dict.495 Dict.996;
@@ -750,10 +562,9 @@
                 let Dict.921 : {U64, U64, U64} = Struct {Dict.922, Dict.923, Dict.498};
                 ret Dict.921;
     in
-<<<<<<< HEAD
-    jump Dict.920 #Derived_gen.58 #Derived_gen.59 #Derived_gen.60 #Derived_gen.61 #Derived_gen.62 #Derived_gen.63;
-
-procedure Dict.84 (#Derived_gen.49, #Derived_gen.50, #Derived_gen.51, #Derived_gen.52):
+    jump Dict.920 #Derived_gen.33 #Derived_gen.34 #Derived_gen.35 #Derived_gen.36 #Derived_gen.37 #Derived_gen.38;
+
+procedure Dict.84 (#Derived_gen.41, #Derived_gen.42, #Derived_gen.43, #Derived_gen.44):
     joinpoint Dict.973 Dict.499 Dict.500 Dict.501 Dict.502:
         inc 2 Dict.500;
         let Dict.993 : U64 = CallByName Dict.91 Dict.500 Dict.501;
@@ -782,47 +593,10 @@
             let Dict.978 : U64 = CallByName Dict.91 Dict.500 Dict.979;
             let Dict.976 : {U64, U64, U64} = Struct {Dict.977, Dict.978, Dict.503};
             ret Dict.976;
-=======
-    jump Dict.932 #Derived_gen.41 #Derived_gen.42 #Derived_gen.43 #Derived_gen.44 #Derived_gen.45 #Derived_gen.46;
-
-procedure Dict.84 (#Derived_gen.32, #Derived_gen.33, #Derived_gen.34, #Derived_gen.35):
-    joinpoint Dict.985 Dict.500 Dict.501 Dict.502 Dict.503:
-        inc 2 Dict.501;
-        let Dict.1005 : U64 = CallByName Dict.91 Dict.501 Dict.502;
-        let Dict.1006 : U64 = CallByName Dict.86;
-        let Dict.1000 : U64 = CallByName Num.70 Dict.1005 Dict.1006;
-        let Dict.1004 : U64 = 8i64;
-        let Dict.1003 : U64 = CallByName Num.51 Dict.502 Dict.1004;
-        let Dict.1002 : U64 = CallByName Dict.91 Dict.501 Dict.1003;
-        let Dict.1001 : U64 = CallByName Num.70 Dict.1002 Dict.500;
-        let Dict.504 : U64 = CallByName Dict.89 Dict.1000 Dict.1001;
-        let Dict.999 : U64 = 16i64;
-        let Dict.505 : U64 = CallByName Num.75 Dict.503 Dict.999;
-        let Dict.998 : U64 = 16i64;
-        let Dict.506 : U64 = CallByName Num.51 Dict.502 Dict.998;
-        let Dict.997 : U64 = 16i64;
-        let Dict.987 : Int1 = CallByName Num.23 Dict.505 Dict.997;
-        if Dict.987 then
-            inc Dict.501;
-            let Dict.996 : U64 = 16i64;
-            let Dict.995 : U64 = CallByName Num.75 Dict.505 Dict.996;
-            let Dict.994 : U64 = CallByName Num.51 Dict.995 Dict.506;
-            let Dict.989 : U64 = CallByName Dict.91 Dict.501 Dict.994;
-            let Dict.993 : U64 = 8i64;
-            let Dict.992 : U64 = CallByName Num.75 Dict.505 Dict.993;
-            let Dict.991 : U64 = CallByName Num.51 Dict.992 Dict.506;
-            let Dict.990 : U64 = CallByName Dict.91 Dict.501 Dict.991;
-            let Dict.988 : {U64, U64, U64} = Struct {Dict.989, Dict.990, Dict.504};
-            ret Dict.988;
->>>>>>> 2dc95092
         else
             jump Dict.973 Dict.503 Dict.500 Dict.505 Dict.504;
     in
-<<<<<<< HEAD
-    jump Dict.973 #Derived_gen.49 #Derived_gen.50 #Derived_gen.51 #Derived_gen.52;
-=======
-    jump Dict.985 #Derived_gen.32 #Derived_gen.33 #Derived_gen.34 #Derived_gen.35;
->>>>>>> 2dc95092
+    jump Dict.973 #Derived_gen.41 #Derived_gen.42 #Derived_gen.43 #Derived_gen.44;
 
 procedure Dict.85 ():
     let Dict.910 : U64 = 11562461410679940143i64;
@@ -837,7 +611,6 @@
     ret Dict.1019;
 
 procedure Dict.88 ():
-<<<<<<< HEAD
     let Dict.1009 : U64 = 6384245875588680899i64;
     ret Dict.1009;
 
@@ -851,35 +624,13 @@
 procedure Dict.90 (Dict.510, Dict.511):
     let Dict.902 : U128 = CallByName Num.135 Dict.510;
     let Dict.903 : U128 = CallByName Num.135 Dict.511;
-    let Dict.512 : U128 = CallByName Num.21 Dict.902 Dict.903;
+    let Dict.512 : U128 = CallByName Num.78 Dict.902 Dict.903;
     let Dict.513 : U64 = CallByName Num.133 Dict.512;
     let Dict.901 : U8 = 64i64;
     let Dict.900 : U128 = CallByName Num.74 Dict.512 Dict.901;
     let Dict.514 : U64 = CallByName Num.133 Dict.900;
     let Dict.899 : {U64, U64} = Struct {Dict.513, Dict.514};
     ret Dict.899;
-=======
-    let Dict.1021 : U64 = 6384245875588680899i64;
-    ret Dict.1021;
-
-procedure Dict.89 (Dict.507, Dict.508):
-    let Dict.909 : {U64, U64} = CallByName Dict.90 Dict.507 Dict.508;
-    let Dict.509 : U64 = StructAtIndex 0 Dict.909;
-    let Dict.510 : U64 = StructAtIndex 1 Dict.909;
-    let Dict.908 : U64 = CallByName Num.70 Dict.509 Dict.510;
-    ret Dict.908;
-
-procedure Dict.90 (Dict.511, Dict.512):
-    let Dict.913 : U128 = CallByName Num.135 Dict.511;
-    let Dict.914 : U128 = CallByName Num.135 Dict.512;
-    let Dict.513 : U128 = CallByName Num.78 Dict.913 Dict.914;
-    let Dict.514 : U64 = CallByName Num.133 Dict.513;
-    let Dict.912 : U8 = 64i64;
-    let Dict.911 : U128 = CallByName Num.74 Dict.513 Dict.912;
-    let Dict.515 : U64 = CallByName Num.133 Dict.911;
-    let Dict.910 : {U64, U64} = Struct {Dict.514, Dict.515};
-    ret Dict.910;
->>>>>>> 2dc95092
 
 procedure Dict.91 (Dict.515, Dict.516):
     let Dict.964 : U8 = CallByName Dict.22 Dict.515 Dict.516;
@@ -1154,8 +905,8 @@
 procedure List.3 (List.114, List.115, List.116):
     let List.599 : {List {Str, I64}, {Str, I64}} = CallByName List.64 List.114 List.115 List.116;
     let List.598 : List {Str, I64} = StructAtIndex 0 List.599;
-    let #Derived_gen.70 : {Str, I64} = StructAtIndex 1 List.599;
-    dec #Derived_gen.70;
+    let #Derived_gen.71 : {Str, I64} = StructAtIndex 1 List.599;
+    dec #Derived_gen.71;
     ret List.598;
 
 procedure List.4 (List.122, List.123):
@@ -1230,11 +981,7 @@
     let List.610 : List {U32, U32} = CallByName List.91 List.167 List.168 List.169 List.611 List.612;
     ret List.610;
 
-<<<<<<< HEAD
-procedure List.88 (#Derived_gen.53, #Derived_gen.54, #Derived_gen.55):
-=======
-procedure List.88 (#Derived_gen.54, #Derived_gen.55, #Derived_gen.56):
->>>>>>> 2dc95092
+procedure List.88 (#Derived_gen.55, #Derived_gen.56, #Derived_gen.57):
     joinpoint List.622 List.138 List.139 List.140:
         let List.630 : U64 = 0i64;
         let List.624 : Int1 = CallByName Num.24 List.139 List.630;
@@ -1246,15 +993,9 @@
         else
             ret List.140;
     in
-<<<<<<< HEAD
-    jump List.622 #Derived_gen.53 #Derived_gen.54 #Derived_gen.55;
-
-procedure List.90 (#Derived_gen.23, #Derived_gen.24, #Derived_gen.25, #Derived_gen.26, #Derived_gen.27):
-=======
-    jump List.622 #Derived_gen.54 #Derived_gen.55 #Derived_gen.56;
-
-procedure List.90 (#Derived_gen.16, #Derived_gen.17, #Derived_gen.18, #Derived_gen.19, #Derived_gen.20):
->>>>>>> 2dc95092
+    jump List.622 #Derived_gen.55 #Derived_gen.56 #Derived_gen.57;
+
+procedure List.90 (#Derived_gen.20, #Derived_gen.21, #Derived_gen.22, #Derived_gen.23, #Derived_gen.24):
     joinpoint List.574 List.161 List.162 List.163 List.164 List.165:
         let List.576 : Int1 = CallByName Num.22 List.164 List.165;
         if List.576 then
@@ -1268,25 +1009,15 @@
             dec List.161;
             ret List.162;
     in
-<<<<<<< HEAD
-    jump List.574 #Derived_gen.23 #Derived_gen.24 #Derived_gen.25 #Derived_gen.26 #Derived_gen.27;
-
-procedure List.90 (#Derived_gen.33, #Derived_gen.34, #Derived_gen.35, #Derived_gen.36, #Derived_gen.37):
-=======
-    jump List.574 #Derived_gen.16 #Derived_gen.17 #Derived_gen.18 #Derived_gen.19 #Derived_gen.20;
-
-procedure List.90 (#Derived_gen.49, #Derived_gen.50, #Derived_gen.51, #Derived_gen.52, #Derived_gen.53):
->>>>>>> 2dc95092
+    jump List.574 #Derived_gen.20 #Derived_gen.21 #Derived_gen.22 #Derived_gen.23 #Derived_gen.24;
+
+procedure List.90 (#Derived_gen.28, #Derived_gen.29, #Derived_gen.30, #Derived_gen.31, #Derived_gen.32):
     joinpoint List.638 List.161 List.162 List.163 List.164 List.165:
         let List.640 : Int1 = CallByName Num.22 List.164 List.165;
         if List.640 then
             let List.644 : {Str, I64} = CallByName List.66 List.161 List.164;
             inc List.644;
-<<<<<<< HEAD
             let List.166 : {Str, Int1} = CallByName Dict.181 List.162 List.644 List.163;
-=======
-            let List.166 : {Str, Int1} = CallByName Dict.182 List.162 List.644 List.163;
->>>>>>> 2dc95092
             let List.643 : U64 = 1i64;
             let List.642 : U64 = CallByName Num.51 List.164 List.643;
             jump List.638 List.161 List.166 List.163 List.642 List.165;
@@ -1294,15 +1025,9 @@
             dec List.161;
             ret List.162;
     in
-<<<<<<< HEAD
-    jump List.638 #Derived_gen.33 #Derived_gen.34 #Derived_gen.35 #Derived_gen.36 #Derived_gen.37;
-
-procedure List.91 (#Derived_gen.44, #Derived_gen.45, #Derived_gen.46, #Derived_gen.47, #Derived_gen.48):
-=======
-    jump List.638 #Derived_gen.49 #Derived_gen.50 #Derived_gen.51 #Derived_gen.52 #Derived_gen.53;
-
-procedure List.91 (#Derived_gen.57, #Derived_gen.58, #Derived_gen.59, #Derived_gen.60, #Derived_gen.61):
->>>>>>> 2dc95092
+    jump List.638 #Derived_gen.28 #Derived_gen.29 #Derived_gen.30 #Derived_gen.31 #Derived_gen.32;
+
+procedure List.91 (#Derived_gen.45, #Derived_gen.46, #Derived_gen.47, #Derived_gen.48, #Derived_gen.49):
     joinpoint List.613 List.170 List.171 List.172 List.173 List.174:
         let List.615 : Int1 = CallByName Num.22 List.173 List.174;
         if List.615 then
@@ -1316,11 +1041,7 @@
             dec List.170;
             ret List.171;
     in
-<<<<<<< HEAD
-    jump List.613 #Derived_gen.44 #Derived_gen.45 #Derived_gen.46 #Derived_gen.47 #Derived_gen.48;
-=======
-    jump List.613 #Derived_gen.57 #Derived_gen.58 #Derived_gen.59 #Derived_gen.60 #Derived_gen.61;
->>>>>>> 2dc95092
+    jump List.613 #Derived_gen.45 #Derived_gen.46 #Derived_gen.47 #Derived_gen.48 #Derived_gen.49;
 
 procedure Num.131 (#Attr.2):
     let Num.265 : U32 = lowlevel NumIntCast #Attr.2;
@@ -1354,25 +1075,12 @@
         ret Num.206;
 
 procedure Num.21 (#Attr.2, #Attr.3):
-<<<<<<< HEAD
-    let Num.284 : Float32 = lowlevel NumMul #Attr.2 #Attr.3;
-    ret Num.284;
-
-procedure Num.21 (#Attr.2, #Attr.3):
-    let Num.341 : U128 = lowlevel NumMul #Attr.2 #Attr.3;
-    ret Num.341;
+    let Num.290 : Float32 = lowlevel NumMul #Attr.2 #Attr.3;
+    ret Num.290;
 
 procedure Num.22 (#Attr.2, #Attr.3):
-    let Num.288 : Int1 = lowlevel NumLt #Attr.2 #Attr.3;
-    ret Num.288;
-=======
-    let Num.339 : Float32 = lowlevel NumMul #Attr.2 #Attr.3;
-    ret Num.339;
-
-procedure Num.22 (#Attr.2, #Attr.3):
-    let Num.336 : Int1 = lowlevel NumLt #Attr.2 #Attr.3;
-    ret Num.336;
->>>>>>> 2dc95092
+    let Num.287 : Int1 = lowlevel NumLt #Attr.2 #Attr.3;
+    ret Num.287;
 
 procedure Num.22 (#Attr.2, #Attr.3):
     let Num.416 : Int1 = lowlevel NumLt #Attr.2 #Attr.3;
@@ -1395,17 +1103,12 @@
     ret Num.413;
 
 procedure Num.50 (#Attr.2):
-<<<<<<< HEAD
-    let Num.290 : U64 = lowlevel NumFloor #Attr.2;
-    ret Num.290;
+    let Num.289 : U64 = lowlevel NumFloor #Attr.2;
+    ret Num.289;
 
 procedure Num.51 (#Attr.2, #Attr.3):
     let Num.257 : U32 = lowlevel NumAddWrap #Attr.2 #Attr.3;
     ret Num.257;
-=======
-    let Num.338 : U64 = lowlevel NumFloor #Attr.2;
-    ret Num.338;
->>>>>>> 2dc95092
 
 procedure Num.51 (#Attr.2, #Attr.3):
     let Num.415 : U64 = lowlevel NumAddWrap #Attr.2 #Attr.3;
@@ -1456,17 +1159,12 @@
     ret Num.406;
 
 procedure Num.78 (#Attr.2, #Attr.3):
-    let Num.391 : U128 = lowlevel NumMulWrap #Attr.2 #Attr.3;
-    ret Num.391;
+    let Num.341 : U128 = lowlevel NumMulWrap #Attr.2 #Attr.3;
+    ret Num.341;
 
 procedure Num.96 (#Attr.2):
-<<<<<<< HEAD
-    let Num.287 : Str = lowlevel NumToStr #Attr.2;
-    ret Num.287;
-=======
-    let Num.335 : Str = lowlevel NumToStr #Attr.2;
-    ret Num.335;
->>>>>>> 2dc95092
+    let Num.286 : Str = lowlevel NumToStr #Attr.2;
+    ret Num.286;
 
 procedure Num.96 (#Attr.2):
     let Num.414 : Str = lowlevel NumToStr #Attr.2;
