procedure List.6 (#Attr.2):
<<<<<<< HEAD
    let List.261 : U64 = lowlevel ListLen #Attr.2;
    ret List.261;
=======
    let List.284 : U64 = lowlevel ListLen #Attr.2;
    ret List.284;
>>>>>>> 2a82d248

procedure Test.1 (Test.5):
    let Test.2 : I64 = 41i64;
    let Test.10 : {I64} = Struct {Test.2};
    let Test.9 : List {I64} = Array [Test.10];
    ret Test.9;

procedure Test.3 (Test.8, #Attr.12):
    let Test.2 : I64 = StructAtIndex 0 #Attr.12;
    ret Test.2;

procedure Test.0 ():
    let Test.7 : {} = Struct {};
    let Test.4 : List {I64} = CallByName Test.1 Test.7;
    let Test.6 : U64 = CallByName List.6 Test.4;
    dec Test.4;
    ret Test.6;<|MERGE_RESOLUTION|>--- conflicted
+++ resolved
@@ -1,11 +1,6 @@
 procedure List.6 (#Attr.2):
-<<<<<<< HEAD
-    let List.261 : U64 = lowlevel ListLen #Attr.2;
-    ret List.261;
-=======
-    let List.284 : U64 = lowlevel ListLen #Attr.2;
-    ret List.284;
->>>>>>> 2a82d248
+    let List.286 : U64 = lowlevel ListLen #Attr.2;
+    ret List.286;
 
 procedure Test.1 (Test.5):
     let Test.2 : I64 = 41i64;
