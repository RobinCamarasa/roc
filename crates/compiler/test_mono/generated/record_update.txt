procedure List.3 (List.119, List.120, List.121):
<<<<<<< HEAD
    let List.586 : {List U64, U64} = CallByName List.64 List.119 List.120 List.121;
    let List.585 : List U64 = StructAtIndex 0 List.586;
    ret List.585;

procedure List.6 (#Attr.2):
    let List.584 : U64 = lowlevel ListLenU64 #Attr.2;
    ret List.584;

procedure List.64 (List.116, List.117, List.118):
    let List.583 : U64 = CallByName List.6 List.116;
    let List.580 : Int1 = CallByName Num.22 List.117 List.583;
    if List.580 then
        let List.581 : {List U64, U64} = CallByName List.67 List.116 List.117 List.118;
        ret List.581;
    else
        let List.579 : {List U64, U64} = Struct {List.116, List.118};
        ret List.579;

procedure List.67 (#Attr.2, #Attr.3, #Attr.4):
    let List.582 : {List U64, U64} = lowlevel ListReplaceUnsafe #Attr.2 #Attr.3 #Attr.4;
    ret List.582;
=======
    let List.631 : {List U64, U64} = CallByName List.64 List.119 List.120 List.121;
    let List.630 : List U64 = StructAtIndex 0 List.631;
    ret List.630;

procedure List.6 (#Attr.2):
    let List.629 : U64 = lowlevel ListLenU64 #Attr.2;
    ret List.629;

procedure List.64 (List.116, List.117, List.118):
    let List.628 : U64 = CallByName List.6 List.116;
    let List.625 : Int1 = CallByName Num.22 List.117 List.628;
    if List.625 then
        let List.626 : {List U64, U64} = CallByName List.67 List.116 List.117 List.118;
        ret List.626;
    else
        let List.624 : {List U64, U64} = Struct {List.116, List.118};
        ret List.624;

procedure List.67 (#Attr.2, #Attr.3, #Attr.4):
    let List.627 : {List U64, U64} = lowlevel ListReplaceUnsafe #Attr.2 #Attr.3 #Attr.4;
    ret List.627;
>>>>>>> 698bbc3c

procedure Num.22 (#Attr.2, #Attr.3):
    let Num.281 : Int1 = lowlevel NumLt #Attr.2 #Attr.3;
    ret Num.281;

procedure Test.1 (Test.2):
    let Test.6 : List U64 = StructAtIndex 0 Test.2;
    let Test.7 : List U64 = StructAtIndex 1 Test.2;
    let Test.8 : List U64 = StructAtIndex 2 Test.2;
    let Test.13 : U64 = 8i64;
    let Test.14 : U64 = 8i64;
    let Test.10 : List U64 = CallByName List.3 Test.7 Test.13 Test.14;
    let Test.11 : U64 = 7i64;
    let Test.12 : U64 = 7i64;
    let Test.9 : List U64 = CallByName List.3 Test.6 Test.11 Test.12;
    let Test.5 : {List U64, List U64, List U64} = Struct {Test.9, Test.10, Test.8};
    ret Test.5;

procedure Test.0 ():
    let Test.15 : List U64 = Array [];
    let Test.16 : List U64 = Array [];
    let Test.17 : List U64 = Array [];
    let Test.4 : {List U64, List U64, List U64} = Struct {Test.15, Test.16, Test.17};
    let Test.3 : {List U64, List U64, List U64} = CallByName Test.1 Test.4;
    ret Test.3;<|MERGE_RESOLUTION|>--- conflicted
+++ resolved
@@ -1,49 +1,25 @@
-procedure List.3 (List.119, List.120, List.121):
-<<<<<<< HEAD
-    let List.586 : {List U64, U64} = CallByName List.64 List.119 List.120 List.121;
-    let List.585 : List U64 = StructAtIndex 0 List.586;
-    ret List.585;
+procedure List.3 (List.122, List.123, List.124):
+    let List.634 : {List U64, U64} = CallByName List.64 List.122 List.123 List.124;
+    let List.633 : List U64 = StructAtIndex 0 List.634;
+    ret List.633;
 
 procedure List.6 (#Attr.2):
-    let List.584 : U64 = lowlevel ListLenU64 #Attr.2;
-    ret List.584;
+    let List.632 : U64 = lowlevel ListLenU64 #Attr.2;
+    ret List.632;
 
-procedure List.64 (List.116, List.117, List.118):
-    let List.583 : U64 = CallByName List.6 List.116;
-    let List.580 : Int1 = CallByName Num.22 List.117 List.583;
-    if List.580 then
-        let List.581 : {List U64, U64} = CallByName List.67 List.116 List.117 List.118;
-        ret List.581;
+procedure List.64 (List.119, List.120, List.121):
+    let List.631 : U64 = CallByName List.6 List.119;
+    let List.628 : Int1 = CallByName Num.22 List.120 List.631;
+    if List.628 then
+        let List.629 : {List U64, U64} = CallByName List.67 List.119 List.120 List.121;
+        ret List.629;
     else
-        let List.579 : {List U64, U64} = Struct {List.116, List.118};
-        ret List.579;
+        let List.627 : {List U64, U64} = Struct {List.119, List.121};
+        ret List.627;
 
 procedure List.67 (#Attr.2, #Attr.3, #Attr.4):
-    let List.582 : {List U64, U64} = lowlevel ListReplaceUnsafe #Attr.2 #Attr.3 #Attr.4;
-    ret List.582;
-=======
-    let List.631 : {List U64, U64} = CallByName List.64 List.119 List.120 List.121;
-    let List.630 : List U64 = StructAtIndex 0 List.631;
+    let List.630 : {List U64, U64} = lowlevel ListReplaceUnsafe #Attr.2 #Attr.3 #Attr.4;
     ret List.630;
-
-procedure List.6 (#Attr.2):
-    let List.629 : U64 = lowlevel ListLenU64 #Attr.2;
-    ret List.629;
-
-procedure List.64 (List.116, List.117, List.118):
-    let List.628 : U64 = CallByName List.6 List.116;
-    let List.625 : Int1 = CallByName Num.22 List.117 List.628;
-    if List.625 then
-        let List.626 : {List U64, U64} = CallByName List.67 List.116 List.117 List.118;
-        ret List.626;
-    else
-        let List.624 : {List U64, U64} = Struct {List.116, List.118};
-        ret List.624;
-
-procedure List.67 (#Attr.2, #Attr.3, #Attr.4):
-    let List.627 : {List U64, U64} = lowlevel ListReplaceUnsafe #Attr.2 #Attr.3 #Attr.4;
-    ret List.627;
->>>>>>> 698bbc3c
 
 procedure Num.22 (#Attr.2, #Attr.3):
     let Num.281 : Int1 = lowlevel NumLt #Attr.2 #Attr.3;
