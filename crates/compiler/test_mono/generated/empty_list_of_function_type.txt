<<<<<<< HEAD
procedure List.2 (List.77, List.78):
    let List.289 : U64 = CallByName List.6 List.77;
    let List.285 : Int1 = CallByName Num.22 List.78 List.289;
    if List.285 then
        let List.287 : {} = CallByName List.60 List.77 List.78;
        let List.286 : [C {}, C {}] = TagId(1) List.287;
        ret List.286;
=======
procedure List.2 (List.75, List.76):
    let List.284 : U64 = CallByName List.6 List.75;
    let List.281 : Int1 = CallByName Num.22 List.76 List.284;
    if List.281 then
        let List.283 : {} = CallByName List.60 List.75 List.76;
        let List.282 : [C {}, C {}] = TagId(1) List.283;
        ret List.282;
>>>>>>> 43f9b0d0
    else
        let List.284 : {} = Struct {};
        let List.283 : [C {}, C {}] = TagId(0) List.284;
        ret List.283;

procedure List.6 (#Attr.2):
<<<<<<< HEAD
    let List.292 : U64 = lowlevel ListLen #Attr.2;
    ret List.292;

procedure List.60 (#Attr.2, #Attr.3):
    let List.291 : {} = lowlevel ListGetUnsafe #Attr.2 #Attr.3;
    ret List.291;
=======
    let List.286 : U64 = lowlevel ListLen #Attr.2;
    ret List.286;

procedure List.60 (#Attr.2, #Attr.3):
    let List.285 : {} = lowlevel ListGetUnsafe #Attr.2 #Attr.3;
    ret List.285;
>>>>>>> 43f9b0d0

procedure Num.22 (#Attr.2, #Attr.3):
    let Num.188 : Int1 = lowlevel NumLt #Attr.2 #Attr.3;
    ret Num.188;

procedure Test.2 (Test.6):
    let Test.18 : Str = "bar";
    ret Test.18;

procedure Test.0 ():
    let Test.1 : List {} = Array [];
    joinpoint Test.16 Test.3:
        let Test.14 : U64 = 0i64;
        let Test.7 : [C {}, C {}] = CallByName List.2 Test.3 Test.14;
        dec Test.3;
        let Test.11 : U8 = 1i64;
        let Test.12 : U8 = GetTagId Test.7;
        let Test.13 : Int1 = lowlevel Eq Test.11 Test.12;
        if Test.13 then
            let Test.5 : {} = UnionAtIndex (Id 1) (Index 0) Test.7;
            let Test.9 : Str = "foo";
            let Test.8 : Str = CallByName Test.2 Test.9;
            dec Test.9;
            ret Test.8;
        else
            let Test.10 : Str = "bad!";
            ret Test.10;
    in
    let Test.19 : Int1 = false;
    if Test.19 then
        jump Test.16 Test.1;
    else
        dec Test.1;
        let Test.17 : {} = Struct {};
        let Test.15 : List {} = Array [Test.17];
        jump Test.16 Test.15;<|MERGE_RESOLUTION|>--- conflicted
+++ resolved
@@ -1,41 +1,22 @@
-<<<<<<< HEAD
 procedure List.2 (List.77, List.78):
-    let List.289 : U64 = CallByName List.6 List.77;
-    let List.285 : Int1 = CallByName Num.22 List.78 List.289;
+    let List.288 : U64 = CallByName List.6 List.77;
+    let List.285 : Int1 = CallByName Num.22 List.78 List.288;
     if List.285 then
         let List.287 : {} = CallByName List.60 List.77 List.78;
         let List.286 : [C {}, C {}] = TagId(1) List.287;
         ret List.286;
-=======
-procedure List.2 (List.75, List.76):
-    let List.284 : U64 = CallByName List.6 List.75;
-    let List.281 : Int1 = CallByName Num.22 List.76 List.284;
-    if List.281 then
-        let List.283 : {} = CallByName List.60 List.75 List.76;
-        let List.282 : [C {}, C {}] = TagId(1) List.283;
-        ret List.282;
->>>>>>> 43f9b0d0
     else
         let List.284 : {} = Struct {};
         let List.283 : [C {}, C {}] = TagId(0) List.284;
         ret List.283;
 
 procedure List.6 (#Attr.2):
-<<<<<<< HEAD
-    let List.292 : U64 = lowlevel ListLen #Attr.2;
-    ret List.292;
+    let List.290 : U64 = lowlevel ListLen #Attr.2;
+    ret List.290;
 
 procedure List.60 (#Attr.2, #Attr.3):
-    let List.291 : {} = lowlevel ListGetUnsafe #Attr.2 #Attr.3;
-    ret List.291;
-=======
-    let List.286 : U64 = lowlevel ListLen #Attr.2;
-    ret List.286;
-
-procedure List.60 (#Attr.2, #Attr.3):
-    let List.285 : {} = lowlevel ListGetUnsafe #Attr.2 #Attr.3;
-    ret List.285;
->>>>>>> 43f9b0d0
+    let List.289 : {} = lowlevel ListGetUnsafe #Attr.2 #Attr.3;
+    ret List.289;
 
 procedure Num.22 (#Attr.2, #Attr.3):
     let Num.188 : Int1 = lowlevel NumLt #Attr.2 #Attr.3;
