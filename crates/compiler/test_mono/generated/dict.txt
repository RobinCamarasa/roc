procedure Dict.1 (Dict.730):
    let Dict.739 : List {U32, U32} = Array [];
    let Dict.740 : List {[], []} = Array [];
    let Dict.741 : U64 = 0i64;
    let Dict.51 : Float32 = CallByName Dict.51;
    let Dict.52 : U8 = CallByName Dict.52;
    let Dict.738 : {List {U32, U32}, List {[], []}, U64, Float32, U8} = Struct {Dict.739, Dict.740, Dict.741, Dict.51, Dict.52};
    ret Dict.738;

procedure Dict.4 (Dict.736):
    let Dict.163 : List {[], []} = StructAtIndex 1 Dict.736;
    let #Derived_gen.0 : List {U32, U32} = StructAtIndex 0 Dict.736;
    dec #Derived_gen.0;
    let Dict.737 : U64 = CallByName List.6 Dict.163;
    dec Dict.163;
    ret Dict.737;

procedure Dict.51 ():
    let Dict.745 : Float32 = 0.8f64;
    ret Dict.745;

procedure Dict.52 ():
    let Dict.743 : U8 = 64i64;
    let Dict.744 : U8 = 3i64;
    let Dict.742 : U8 = CallByName Num.75 Dict.743 Dict.744;
    ret Dict.742;

procedure List.6 (#Attr.2):
<<<<<<< HEAD
    let List.577 : U64 = lowlevel ListLenU64 #Attr.2;
    ret List.577;
=======
    let List.622 : U64 = lowlevel ListLenU64 #Attr.2;
    ret List.622;
>>>>>>> 698bbc3c

procedure Num.75 (#Attr.2, #Attr.3):
    let Num.281 : U8 = lowlevel NumSubWrap #Attr.2 #Attr.3;
    ret Num.281;

procedure Test.0 ():
    let Test.3 : {} = Struct {};
    let Test.2 : {List {U32, U32}, List {[], []}, U64, Float32, U8} = CallByName Dict.1 Test.3;
    let Test.1 : U64 = CallByName Dict.4 Test.2;
    ret Test.1;<|MERGE_RESOLUTION|>--- conflicted
+++ resolved
@@ -26,13 +26,8 @@
     ret Dict.742;
 
 procedure List.6 (#Attr.2):
-<<<<<<< HEAD
-    let List.577 : U64 = lowlevel ListLenU64 #Attr.2;
-    ret List.577;
-=======
-    let List.622 : U64 = lowlevel ListLenU64 #Attr.2;
-    ret List.622;
->>>>>>> 698bbc3c
+    let List.625 : U64 = lowlevel ListLenU64 #Attr.2;
+    ret List.625;
 
 procedure Num.75 (#Attr.2, #Attr.3):
     let Num.281 : U8 = lowlevel NumSubWrap #Attr.2 #Attr.3;
