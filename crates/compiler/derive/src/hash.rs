--- conflicted
+++ resolved
@@ -99,14 +99,10 @@
                 record_var,
                 field_var,
                 ext_var: env.subs.fresh_unnamed_flex_var(),
-<<<<<<< HEAD
-                loc_expr: Box::new(Loc::at_zero(Expr::Var(rcd_sym, record_var))),
-=======
                 loc_expr: Box::new(Loc::at_zero(Expr::Var(
                     rcd_sym,
                     env.subs.fresh_unnamed_flex_var(),
                 ))),
->>>>>>> 863d0ab6
                 field: field_name,
             };
 
