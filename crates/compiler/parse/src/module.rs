--- conflicted
+++ resolved
@@ -11,16 +11,10 @@
 use crate::ident::{self, lowercase_ident, unqualified_ident, uppercase, UppercaseIdent};
 use crate::parser::Progress::{self, *};
 use crate::parser::{
-<<<<<<< HEAD
     and, backtrackable, byte, collection_trailing_sep_e, increment_min_indent, loc, map, optional,
     reset_min_indent, skip_first, skip_second, specialize_err, two_bytes, zero_or_more, EExposes,
     EGenerates, EGeneratesWith, EHeader, EImports, EPackages, EProvides, ERequires, ETypedIdent,
-    Parser, SourceError, SpaceProblem, SyntaxError,
-=======
-    backtrackable, byte, increment_min_indent, optional, reset_min_indent, specialize_err,
-    two_bytes, EExposes, EGenerates, EGeneratesWith, EHeader, EImports, EPackages, EParams,
-    EProvides, ERequires, ETypedIdent, Parser, SourceError, SpaceProblem, SyntaxError,
->>>>>>> 03eadc2e
+    Parser, SourceError, SpaceProblem, SyntaxError, map_with_arena, succeed, EParams
 };
 use crate::pattern::record_pattern_fields;
 use crate::state::State;
@@ -38,14 +32,6 @@
     }
 }
 
-<<<<<<< HEAD
-#[inline(always)]
-pub fn module_defs<'a>() -> impl Parser<'a, Defs<'a>, SyntaxError<'a>> {
-    skip_second(
-        specialize_err(SyntaxError::Expr, crate::expr::toplevel_defs()),
-        end_of_file(),
-    )
-=======
 pub fn parse_module_defs<'a>(
     arena: &'a bumpalo::Bump,
     state: State<'a>,
@@ -59,7 +45,6 @@
         },
         Err((_, fail)) => Err(SyntaxError::Expr(fail, state.pos())),
     }
->>>>>>> 03eadc2e
 }
 
 pub fn parse_header<'a>(
@@ -79,20 +64,15 @@
     record!(Module {
         comments: space0_e(EHeader::IndentStart),
         header: one_of![
-<<<<<<< HEAD
             map(
                 skip_first(
-=======
-            map!(
-                skip_first!(
                     keyword("module", EHeader::Start),
                     increment_min_indent(module_header())
                 ),
                 Header::Module
             ),
-            map!(
-                skip_first!(
->>>>>>> 03eadc2e
+            map(
+                skip_first(
                     keyword("interface", EHeader::Start),
                     increment_min_indent(interface_header())
                 ),
@@ -131,20 +111,12 @@
 }
 
 #[inline(always)]
-<<<<<<< HEAD
-fn interface_header<'a>() -> impl Parser<'a, InterfaceHeader<'a>, EHeader<'a>> {
-    record!(InterfaceHeader {
-        before_name: space0_e(EHeader::IndentStart),
-        name: loc(module_name_help(EHeader::ModuleName)),
-        exposes: specialize_err(EHeader::Exposes, exposes_values()),
-        imports: specialize_err(EHeader::Imports, imports()),
-=======
 fn module_header<'a>() -> impl Parser<'a, ModuleHeader<'a>, EHeader<'a>> {
     record!(ModuleHeader {
         after_keyword: space0_e(EHeader::IndentStart),
         params: optional(specialize_err(EHeader::Params, module_params())),
         exposes: specialize_err(EHeader::Exposes, exposes_list()),
-        interface_imports: succeed!(None)
+        interface_imports: succeed(None)
     })
     .trace("module_header")
 }
@@ -152,14 +124,15 @@
 fn module_params<'a>() -> impl Parser<'a, ModuleParams<'a>, EParams<'a>> {
     record!(ModuleParams {
         params: specialize_err(EParams::Pattern, record_pattern_fields()),
-        before_arrow: skip_second!(
+        before_arrow: skip_second(
             space0_e(EParams::BeforeArrow),
-            loc!(two_bytes(b'-', b'>', EParams::Arrow))
+            loc(two_bytes(b'-', b'>', EParams::Arrow))
         ),
         after_arrow: space0_e(EParams::AfterArrow),
     })
 }
 
+// TODO does this need to be a macro?
 macro_rules! merge_n_spaces {
     ($arena:expr, $($slice:expr),*) => {
         {
@@ -173,11 +146,11 @@
 /// Parse old interface headers so we can format them into module headers
 #[inline(always)]
 fn interface_header<'a>() -> impl Parser<'a, ModuleHeader<'a>, EHeader<'a>> {
-    let after_keyword = map_with_arena!(
-        and!(
-            skip_second!(
+    let after_keyword = map_with_arena(
+        and(
+            skip_second(
                 space0_e(EHeader::IndentStart),
-                loc!(module_name_help(EHeader::ModuleName))
+                loc(module_name_help(EHeader::ModuleName))
             ),
             specialize_err(EHeader::Exposes, exposes_kw())
         ),
@@ -189,14 +162,13 @@
 
     record!(ModuleHeader {
         after_keyword: after_keyword,
-        params: succeed!(None),
+        params: succeed(None),
         exposes: specialize_err(EHeader::Exposes, exposes_list()).trace("exposes_list"),
-        interface_imports: map!(
+        interface_imports: map(
             specialize_err(EHeader::Imports, imports()),
             imports_none_if_empty
         )
         .trace("imports"),
->>>>>>> 03eadc2e
     })
     .trace("interface_header")
 }
@@ -213,13 +185,8 @@
 fn hosted_header<'a>() -> impl Parser<'a, HostedHeader<'a>, EHeader<'a>> {
     record!(HostedHeader {
         before_name: space0_e(EHeader::IndentStart),
-<<<<<<< HEAD
         name: loc(module_name_help(EHeader::ModuleName)),
-        exposes: specialize_err(EHeader::Exposes, exposes_values()),
-=======
-        name: loc!(module_name_help(EHeader::ModuleName)),
         exposes: specialize_err(EHeader::Exposes, exposes_values_kw()),
->>>>>>> 03eadc2e
         imports: specialize_err(EHeader::Imports, imports()),
         generates: specialize_err(EHeader::Generates, generates()),
         generates_with: specialize_err(EHeader::GeneratesWith, generates_with()),
@@ -289,20 +256,12 @@
 #[inline(always)]
 fn app_header<'a>() -> impl Parser<'a, AppHeader<'a>, EHeader<'a>> {
     record!(AppHeader {
-<<<<<<< HEAD
-        before_name: space0_e(EHeader::IndentStart),
-        name: loc(crate::parser::specialize_err(
-            EHeader::AppName,
-            string_literal::parse_str_literal()
-        )),
-        packages: optional(specialize_err(EHeader::Packages, packages())),
-=======
         before_provides: space0_e(EHeader::IndentStart),
         provides: specialize_err(EHeader::Exposes, exposes_list()),
         before_packages: space0_e(EHeader::IndentStart),
-        packages: specialize_err(EHeader::Packages, loc!(packages_collection())),
-        old_imports: succeed!(None),
-        old_provides_to_new_package: succeed!(None),
+        packages: specialize_err(EHeader::Packages, loc(packages_collection())),
+        old_imports: succeed(None),
+        old_provides_to_new_package: succeed(None),
     })
     .trace("app_header")
 }
@@ -320,20 +279,19 @@
 #[inline(always)]
 fn old_app_header<'a>() -> impl Parser<'a, AppHeader<'a>, EHeader<'a>> {
     let old = record!(OldAppHeader {
-        before_name: skip_second!(
+        before_name: skip_second(
             space0_e(EHeader::IndentStart),
-            loc!(crate::parser::specialize_err(
+            loc(crate::parser::specialize_err(
                 EHeader::AppName,
                 string_literal::parse_str_literal()
             ))
         ),
-        packages: optional(specialize_err(EHeader::Packages, loc!(packages()))),
->>>>>>> 03eadc2e
+        packages: optional(specialize_err(EHeader::Packages, loc(packages()))),
         imports: optional(specialize_err(EHeader::Imports, imports())),
         provides: specialize_err(EHeader::Provides, provides_to()),
     });
 
-    map_with_arena!(old, |arena: &'a bumpalo::Bump, old: OldAppHeader<'a>| {
+    map_with_arena(old, |arena: &'a bumpalo::Bump, old: OldAppHeader<'a>| {
         let mut before_packages: &'a [CommentOrNewline] = &[];
 
         let packages = match old.packages {
@@ -435,17 +393,10 @@
 #[inline(always)]
 fn package_header<'a>() -> impl Parser<'a, PackageHeader<'a>, EHeader<'a>> {
     record!(PackageHeader {
-<<<<<<< HEAD
-        before_name: space0_e(EHeader::IndentStart),
-        name: loc(specialize_err(EHeader::PackageName, package_name())),
-        exposes: specialize_err(EHeader::Exposes, exposes_modules()),
-        packages: specialize_err(EHeader::Packages, packages()),
-=======
         before_exposes: space0_e(EHeader::IndentStart),
         exposes: specialize_err(EHeader::Exposes, exposes_module_collection()),
         before_packages: space0_e(EHeader::IndentStart),
-        packages: specialize_err(EHeader::Packages, loc!(packages_collection())),
->>>>>>> 03eadc2e
+        packages: specialize_err(EHeader::Packages, loc(packages_collection())),
     })
     .trace("package_header")
 }
@@ -460,14 +411,14 @@
 
 #[inline(always)]
 fn old_package_header<'a>() -> impl Parser<'a, PackageHeader<'a>, EHeader<'a>> {
-    map_with_arena!(
+    map_with_arena(
         record!(OldPackageHeader {
-            before_name: skip_second!(
+            before_name: skip_second(
                 space0_e(EHeader::IndentStart),
                 specialize_err(EHeader::PackageName, package_name())
             ),
             exposes: specialize_err(EHeader::Exposes, exposes_modules()),
-            packages: specialize_err(EHeader::Packages, loc!(packages())),
+            packages: specialize_err(EHeader::Packages, loc(packages())),
         }),
         |arena: &'a bumpalo::Bump, old: OldPackageHeader<'a>| {
             let before_exposes = merge_n_spaces!(
@@ -679,24 +630,8 @@
     EExposes,
 > {
     record!(KeywordItem {
-<<<<<<< HEAD
-        keyword: spaces_around_keyword(
-            ExposesKeyword,
-            EExposes::Exposes,
-            EExposes::IndentExposes,
-            EExposes::IndentListStart
-        ),
-        item: collection_trailing_sep_e(
-            byte(b'[', EExposes::ListStart),
-            exposes_entry(EExposes::Identifier),
-            byte(b',', EExposes::ListEnd),
-            byte(b']', EExposes::ListEnd),
-            Spaced::SpaceBefore
-        )
-=======
         keyword: exposes_kw(),
         item: exposes_list()
->>>>>>> 03eadc2e
     })
 }
 
@@ -713,7 +648,7 @@
 #[inline(always)]
 fn exposes_list<'a>() -> impl Parser<'a, Collection<'a, Loc<Spaced<'a, ExposedName<'a>>>>, EExposes>
 {
-    collection_trailing_sep_e!(
+    collection_trailing_sep_e(
         byte(b'[', EExposes::ListStart),
         exposes_entry(EExposes::Identifier),
         byte(b',', EExposes::ListEnd),
@@ -763,23 +698,13 @@
             EExposes::IndentExposes,
             EExposes::IndentListStart
         ),
-<<<<<<< HEAD
-        item: collection_trailing_sep_e(
-            byte(b'[', EExposes::ListStart),
-            exposes_module(EExposes::Identifier),
-            byte(b',', EExposes::ListEnd),
-            byte(b']', EExposes::ListEnd),
-            Spaced::SpaceBefore
-        ),
-=======
         item: exposes_module_collection(),
->>>>>>> 03eadc2e
     })
 }
 
 fn exposes_module_collection<'a>(
 ) -> impl Parser<'a, Collection<'a, Loc<Spaced<'a, ModuleName<'a>>>>, EExposes> {
-    collection_trailing_sep_e!(
+    collection_trailing_sep_e(
         byte(b'[', EExposes::ListStart),
         exposes_module(EExposes::Identifier),
         byte(b',', EExposes::ListEnd),
@@ -809,24 +734,8 @@
     EPackages<'a>,
 > {
     record!(KeywordItem {
-<<<<<<< HEAD
-        keyword: spaces_around_keyword(
-            PackagesKeyword,
-            EPackages::Packages,
-            EPackages::IndentPackages,
-            EPackages::IndentListStart
-        ),
-        item: collection_trailing_sep_e(
-            byte(b'{', EPackages::ListStart),
-            specialize_err(EPackages::PackageEntry, loc(package_entry())),
-            byte(b',', EPackages::ListEnd),
-            byte(b'}', EPackages::ListEnd),
-            Spaced::SpaceBefore
-        )
-=======
         keyword: packages_kw(),
         item: packages_collection()
->>>>>>> 03eadc2e
     })
 }
 
@@ -843,9 +752,9 @@
 #[inline(always)]
 fn packages_collection<'a>(
 ) -> impl Parser<'a, Collection<'a, Loc<Spaced<'a, PackageEntry<'a>>>>, EPackages<'a>> {
-    collection_trailing_sep_e!(
+    collection_trailing_sep_e(
         byte(b'{', EPackages::ListStart),
-        specialize_err(EPackages::PackageEntry, loc!(package_entry())),
+        specialize_err(EPackages::PackageEntry, loc(package_entry())),
         byte(b',', EPackages::ListEnd),
         byte(b'}', EPackages::ListEnd),
         Spaced::SpaceBefore
@@ -967,6 +876,21 @@
         (Option<&'a str>, ModuleName<'a>),
         Option<Collection<'a, Loc<Spaced<'a, ExposedName<'a>>>>>,
     );
+
+    let spaced_import =
+        |((opt_shortname, module_name), opt_values): Temp<'a>| {
+            let exposed_values = opt_values.unwrap_or_else(Collection::empty);
+
+            let entry = match opt_shortname {
+                Some(shortname) => {
+                    ImportsEntry::Package(shortname, module_name, exposed_values)
+                }
+
+                None => ImportsEntry::Module(module_name, exposed_values),
+            };
+
+            Spaced::Item(entry)
+        };
 
     one_of!(
         map(
@@ -992,19 +916,7 @@
                     )
                 ))
             ),
-            |((opt_shortname, module_name), opt_values): Temp<'a>| {
-                let exposed_values = opt_values.unwrap_or_else(Collection::empty);
-
-                let entry = match opt_shortname {
-                    Some(shortname) => {
-                        ImportsEntry::Package(shortname, module_name, exposed_values)
-                    }
-
-                    None => ImportsEntry::Module(module_name, exposed_values),
-                };
-
-                Spaced::Item(entry)
-            }
+            spaced_import
         )
         .trace("normal_import"),
         map(
