--- conflicted
+++ resolved
@@ -14,19 +14,12 @@
 };
 use crate::module::module_name_help;
 use crate::parser::{
-<<<<<<< HEAD
     self, and, backtrackable, between, byte, byte_indent, collection_inner,
-    collection_trailing_sep_e, either, increment_min_indent, indented_seq, line_min_indent, loc,
+    collection_trailing_sep_e, either, increment_min_indent, line_min_indent, loc,
     map, map_with_arena, optional, reset_min_indent, sep_by1, sep_by1_e, set_min_indent,
     skip_first, skip_second, specialize_err, specialize_err_ref, then, two_bytes, zero_or_more,
     EClosure, EExpect, EExpr, EIf, EInParens, EList, ENumber, EPattern, ERecord, EString, EType,
-    EWhen, Either, ParseResult, Parser,
-=======
-    self, backtrackable, byte, byte_indent, increment_min_indent, line_min_indent, optional,
-    reset_min_indent, sep_by1, sep_by1_e, set_min_indent, specialize_err, specialize_err_ref, then,
-    two_bytes, EClosure, EExpect, EExpr, EIf, EImport, EImportParams, EInParens, EList, ENumber,
-    EPattern, ERecord, EString, EType, EWhen, Either, ParseResult, Parser,
->>>>>>> 03eadc2e
+    EWhen, Either, ParseResult, Parser, EImport, EImportParams, indented_seq_skip_first
 };
 use crate::pattern::{closure_param, loc_implements_parser};
 use crate::state::State;
@@ -156,36 +149,23 @@
     )
 }
 
-<<<<<<< HEAD
-fn record_field_access_chain<'a>() -> impl Parser<'a, Vec<'a, Accessor<'a>>, EExpr<'a>> {
-    zero_or_more(skip_first(
-        byte(b'.', EExpr::Access),
-        specialize_err(
-            |_, pos| EExpr::Access(pos),
-            one_of!(
-                map(lowercase_ident(), Accessor::RecordField),
-                map(integer_ident(), Accessor::TupleIndex),
-            ),
-        ),
-=======
 fn record_field_access_chain<'a>() -> impl Parser<'a, Vec<'a, Suffix<'a>>, EExpr<'a>> {
-    zero_or_more!(one_of!(
-        skip_first!(
+    zero_or_more(one_of!(
+        skip_first(
             byte(b'.', EExpr::Access),
             specialize_err(
                 |_, pos| EExpr::Access(pos),
                 one_of!(
-                    map!(lowercase_ident(), |x| Suffix::Accessor(
+                    map(lowercase_ident(), |x| Suffix::Accessor(
                         Accessor::RecordField(x)
                     )),
-                    map!(integer_ident(), |x| Suffix::Accessor(Accessor::TupleIndex(
+                    map(integer_ident(), |x| Suffix::Accessor(Accessor::TupleIndex(
                         x
                     ))),
                 )
             )
         ),
-        map!(byte(b'!', EExpr::Access), |_| Suffix::TaskAwaitBang),
->>>>>>> 03eadc2e
+        map(byte(b'!', EExpr::Access), |_| Suffix::TaskAwaitBang),
     ))
 }
 
@@ -203,24 +183,12 @@
             EExpr::Number,
             positive_number_literal_help()
         )),
-<<<<<<< HEAD
         loc(specialize_err(EExpr::Closure, closure_help(options))),
         loc(crash_kw()),
         loc(underscore_expression()),
         loc(record_literal_help()),
         loc(specialize_err(EExpr::List, list_literal_help())),
-        loc(map_with_arena(
-            assign_or_destructure_identifier(),
-            ident_to_expr
-        )),
-=======
-        loc!(specialize_err(EExpr::Closure, closure_help(options))),
-        loc!(crash_kw()),
-        loc!(underscore_expression()),
-        loc!(record_literal_help()),
-        loc!(specialize_err(EExpr::List, list_literal_help())),
         ident_seq(),
->>>>>>> 03eadc2e
     )
 }
 
@@ -236,22 +204,11 @@
             EExpr::Number,
             positive_number_literal_help()
         )),
-<<<<<<< HEAD
         loc(specialize_err(EExpr::Closure, closure_help(options))),
         loc(underscore_expression()),
         loc(record_literal_help()),
         loc(specialize_err(EExpr::List, list_literal_help())),
-        loc(map_with_arena(
-            assign_or_destructure_identifier(),
-            ident_to_expr
-        )),
-=======
-        loc!(specialize_err(EExpr::Closure, closure_help(options))),
-        loc!(underscore_expression()),
-        loc!(record_literal_help()),
-        loc!(specialize_err(EExpr::List, list_literal_help())),
         ident_seq(),
->>>>>>> 03eadc2e
     )
 }
 
@@ -263,20 +220,10 @@
             EExpr::Number,
             positive_number_literal_help()
         )),
-<<<<<<< HEAD
         loc(specialize_err(EExpr::Closure, closure_help(options))),
         loc(record_literal_help()),
         loc(specialize_err(EExpr::List, list_literal_help())),
-        loc(map_with_arena(
-            assign_or_destructure_identifier(),
-            ident_to_expr
-        )),
-=======
-        loc!(specialize_err(EExpr::Closure, closure_help(options))),
-        loc!(record_literal_help()),
-        loc!(specialize_err(EExpr::List, list_literal_help())),
         ident_seq(),
->>>>>>> 03eadc2e
     )
 }
 
@@ -290,7 +237,7 @@
     min_indent: u32,
 ) -> ParseResult<'a, Loc<Expr<'a>>, EExpr<'a>> {
     let (_, loc_ident, state) =
-        loc!(assign_or_destructure_identifier()).parse(arena, state, min_indent)?;
+        loc(assign_or_destructure_identifier()).parse(arena, state, min_indent)?;
     let expr = ident_to_expr(arena, loc_ident.value);
     let (_p, suffixes, state) = record_field_access_chain()
         .trace("record_field_access_chain")
@@ -334,13 +281,8 @@
     let parse_unary_negate = move |arena, state: State<'a>, min_indent: u32| {
         let initial = state.clone();
 
-<<<<<<< HEAD
-            let (_, (loc_op, loc_expr), state) =
-                and(loc(unary_negate()), loc_term(options)).parse(arena, state, min_indent)?;
-=======
         let (_, (loc_op, loc_expr), state) =
-            and!(loc!(unary_negate()), loc_term(options)).parse(arena, state, min_indent)?;
->>>>>>> 03eadc2e
+            and(loc(unary_negate()), loc_term(options)).parse(arena, state, min_indent)?;
 
         let loc_expr = numeric_negate_expression(arena, initial, loc_op, loc_expr, &[]);
 
@@ -393,22 +335,13 @@
 
 fn expr_start<'a>(options: ExprParseOptions) -> impl Parser<'a, Loc<Expr<'a>>, EExpr<'a>> {
     one_of![
-<<<<<<< HEAD
         loc(specialize_err(EExpr::If, if_expr_help(options))),
         loc(specialize_err(EExpr::When, when::expr_help(options))),
         loc(specialize_err(EExpr::Expect, expect_help(options))),
         loc(specialize_err(EExpr::Dbg, dbg_help(options))),
+        loc(import_help(options)),
         loc(specialize_err(EExpr::Closure, closure_help(options))),
         loc(expr_operator_chain(options)),
-=======
-        loc!(specialize_err(EExpr::If, if_expr_help(options))),
-        loc!(specialize_err(EExpr::When, when::expr_help(options))),
-        loc!(specialize_err(EExpr::Expect, expect_help(options))),
-        loc!(specialize_err(EExpr::Dbg, dbg_help(options))),
-        loc!(import_help(options)),
-        loc!(specialize_err(EExpr::Closure, closure_help(options))),
-        loc!(expr_operator_chain(options)),
->>>>>>> 03eadc2e
         fail_expr_start_e()
     ]
     .trace("expr_start")
@@ -1025,8 +958,8 @@
 
 fn import<'a>() -> impl Parser<'a, (Loc<ValueDef<'a>>, &'a [CommentOrNewline<'a>]), EImport<'a>> {
     then(
-        and!(
-            loc!(skip_first!(
+        and(
+            loc(skip_first(
                 parser::keyword(keyword::IMPORT, EImport::Import),
                 increment_min_indent(one_of!(import_body(), import_ingested_file_body()))
             )),
@@ -1044,10 +977,10 @@
 }
 
 fn import_body<'a>() -> impl Parser<'a, ValueDef<'a>, EImport<'a>> {
-    map!(
+    map(
         record!(ModuleImport {
             before_name: space0_e(EImport::IndentStart),
-            name: loc!(imported_module_name()),
+            name: loc(imported_module_name()),
             params: optional(specialize_err(EImport::Params, import_params())),
             alias: optional(import_as()),
             exposed: optional(import_exposing())
@@ -1058,7 +991,7 @@
 
 fn import_params<'a>() -> impl Parser<'a, ModuleImportParams<'a>, EImportParams<'a>> {
     then(
-        and!(
+        and(
             backtrackable(space0_e(EImportParams::Indent)),
             specialize_err(EImportParams::Record, record_help())
         ),
@@ -1090,7 +1023,7 @@
 #[inline(always)]
 fn imported_module_name<'a>() -> impl Parser<'a, ImportedModuleName<'a>, EImport<'a>> {
     record!(ImportedModuleName {
-        package: optional(skip_second!(
+        package: optional(skip_second(
             specialize_err(|_, pos| EImport::PackageShorthand(pos), lowercase_ident()),
             byte(b'.', EImport::PackageShorthandDot)
         )),
@@ -1109,7 +1042,7 @@
             EImport::IndentAlias
         ),
         item: then(
-            specialize_err(|_, pos| EImport::Alias(pos), loc!(unqualified_ident())),
+            specialize_err(|_, pos| EImport::Alias(pos), loc(unqualified_ident())),
             |_arena, state, _progress, loc_ident| {
                 match loc_ident.value.chars().next() {
                     Some(first) if first.is_uppercase() => Ok((
@@ -1142,9 +1075,9 @@
             EImport::IndentExposing,
             EImport::ExposingListStart,
         ),
-        item: collection_trailing_sep_e!(
+        item: collection_trailing_sep_e(
             byte(b'[', EImport::ExposingListStart),
-            loc!(import_exposed_name()),
+            loc(import_exposed_name()),
             byte(b',', EImport::ExposingListEnd),
             byte(b']', EImport::ExposingListEnd),
             Spaced::SpaceBefore
@@ -1155,7 +1088,7 @@
 #[inline(always)]
 fn import_exposed_name<'a>(
 ) -> impl Parser<'a, crate::ast::Spaced<'a, crate::header::ExposedName<'a>>, EImport<'a>> {
-    map!(
+    map(
         specialize_err(|_, pos| EImport::ExposedName(pos), unqualified_ident()),
         |n| Spaced::Item(crate::header::ExposedName::new(n))
     )
@@ -1163,10 +1096,10 @@
 
 #[inline(always)]
 fn import_ingested_file_body<'a>() -> impl Parser<'a, ValueDef<'a>, EImport<'a>> {
-    map!(
+    map(
         record!(IngestedFileImport {
             before_path: space0_e(EImport::IndentStart),
-            path: loc!(specialize_err(
+            path: loc(specialize_err(
                 |_, pos| EImport::IngestedPath(pos),
                 string_literal::parse_str_literal()
             )),
@@ -1189,7 +1122,7 @@
         ),
         item: specialize_err(
             |(), pos| EImport::IngestedName(pos),
-            loc!(lowercase_ident())
+            loc(lowercase_ident())
         )
     })
 }
@@ -1198,7 +1131,7 @@
 fn import_ingested_file_annotation<'a>() -> impl Parser<'a, IngestedFileAnnotation<'a>, EImport<'a>>
 {
     record!(IngestedFileAnnotation {
-        before_colon: skip_second!(
+        before_colon: skip_second(
             backtrackable(space0_e(EImport::IndentColon)),
             byte(b':', EImport::Colon)
         ),
@@ -2204,17 +2137,7 @@
     state: State<'a>,
     initial_state: State<'a>,
 ) -> ParseResult<'a, Expr<'a>, EExpr<'a>> {
-<<<<<<< HEAD
-    let inner_min_indent = if options.suffixed_found {
-        min_indent + 1
-    } else {
-        min_indent
-    };
-
     let parser = skip_first(
-=======
-    let parser = skip_first!(
->>>>>>> 03eadc2e
         crate::blankspace::check_indent(EExpr::IndentEnd),
         loc_term_or_underscore(options),
     );
@@ -2657,11 +2580,7 @@
     // closure_help_help(options)
     map_with_arena(
         // After the first token, all other tokens must be indented past the start of the line
-<<<<<<< HEAD
-        indented_seq(
-=======
-        indented_seq_skip_first!(
->>>>>>> 03eadc2e
+        indented_seq_skip_first(
             // All closures start with a '\' - e.g. (\x -> x + 1)
             byte_indent(b'\\', EClosure::Start),
             // Once we see the '\', we're committed to parsing this as a closure.
@@ -2703,15 +2622,9 @@
 
     /// Parser for when expressions.
     pub fn expr_help<'a>(options: ExprParseOptions) -> impl Parser<'a, Expr<'a>, EWhen<'a>> {
-<<<<<<< HEAD
         map_with_arena(
             and(
-                indented_seq(
-=======
-        map_with_arena!(
-            and!(
-                indented_seq_skip_first!(
->>>>>>> 03eadc2e
+                indented_seq_skip_first(
                     parser::keyword(keyword::WHEN, EWhen::When),
                     space0_around_e_no_after_indent_check(
                         specialize_err_ref(EWhen::Condition, expr_start(options)),
@@ -2722,11 +2635,7 @@
                 // ambiguity. The formatter will fix it up.
                 //
                 // We require that branches are indented relative to the line containing the `is`.
-<<<<<<< HEAD
-                indented_seq(
-=======
-                indented_seq_skip_first!(
->>>>>>> 03eadc2e
+                indented_seq_skip_first(
                     parser::keyword(keyword::IS, EWhen::Is),
                     branches(options)
                 )
