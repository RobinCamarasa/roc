use crate::ident::{Ident, ModuleName};
use crate::module_err::{IdentIdNotFoundSnafu, ModuleIdNotFoundSnafu, ModuleResult};
use roc_collections::{SmallStringInterner, VecMap};
use roc_ident::IdentStr;
use roc_region::all::Region;
use snafu::OptionExt;
use std::num::NonZeroU32;
use std::{fmt, u32};

// the packed(4) is needed for faster equality comparisons. With it, the structure is
// treated as a single u64, and comparison is one instruction
//
//  example::eq_sym64:
//          cmp     rdi, rsi
//          sete    al
//          ret
//
// while without it we get 2 extra instructions
//
//  example::eq_sym64:
//          xor     edi, edx
//          xor     esi, ecx
//          or      esi, edi
//          sete    al
//          ret
//
// #[repr(packed)] gives you #[repr(packed(1))], and then all your reads are unaligned
// so we set the alignment to (the natural) 4
#[derive(Copy, Clone, PartialEq, Eq, Hash, PartialOrd, Ord)]
#[repr(packed(4))]
pub struct Symbol {
    ident_id: u32,
    module_id: NonZeroU32,
}

/// An Option<Symbol> will use the 0 that is not used by the NonZeroU32 module_id field to encode
/// the Nothing case. An Option<Symbol> hence takes no more space than a Symbol.
#[allow(dead_code)]
const SYMBOL_HAS_NICHE: () =
    assert!(std::mem::size_of::<Symbol>() == std::mem::size_of::<Option<Symbol>>());

// When this is `true` (which it normally should be), Symbol's Debug::fmt implementation
// attempts to pretty print debug symbols using interns recorded using
// register_debug_idents calls (which should be made in debug mode).
// Set it to false if you want to see the raw ModuleId and IdentId ints,
// but please set it back to true before checking in the result!
#[cfg(debug_assertions)]
const PRETTY_PRINT_DEBUG_SYMBOLS: bool = true;

pub const BUILTIN_ABILITIES: &[Symbol] = &[Symbol::ENCODE_ENCODING];

/// In Debug builds only, Symbol has a name() method that lets
/// you look up its name in a global intern table. This table is
/// behind a mutex, so it is neither populated nor available in release builds.
impl Symbol {
    // NOTE: the define_builtins! macro adds a bunch of constants to this impl,
    //
    // e.g. pub const NUM_NUM: Symbol = …

    pub const fn new(module_id: ModuleId, ident_id: IdentId) -> Symbol {
        // The bit layout of the inside of a Symbol is:
        //
        // |------ 32 bits -----|------ 32 bits -----|
        // |      ident_id      |      module_id     |
        // |--------------------|--------------------|
        //
        // module_id comes second because we need to query it more often,
        // and this way we can get it by truncating the u64 to u32,
        // whereas accessing the first slot requires a bit shift first.

        Self {
            module_id: module_id.0,
            ident_id: ident_id.0,
        }
    }

    pub const fn module_id(self) -> ModuleId {
        ModuleId(self.module_id)
    }

    pub const fn ident_id(self) -> IdentId {
        IdentId(self.ident_id)
    }

    pub const fn is_builtin(self) -> bool {
        self.module_id().is_builtin()
    }

    pub fn is_builtin_ability(self) -> bool {
        BUILTIN_ABILITIES.contains(&self)
    }

    pub fn module_string<'a>(&self, interns: &'a Interns) -> &'a ModuleName {
        interns
            .module_ids
            .get_name(self.module_id())
            .unwrap_or_else(|| {
                panic!(
                    "module_string could not find IdentIds for module {:?} in {:?}",
                    self.module_id(),
                    interns
                )
            })
    }

    pub fn as_str(self, interns: &Interns) -> &str {
        let ident_ids = interns
            .all_ident_ids
            .get(&self.module_id())
            .unwrap_or_else(|| {
                panic!(
                    "ident_string could not find IdentIds for module {:?} in {:?}",
                    self.module_id(),
                    interns
                )
            });

        ident_ids.get_name(self.ident_id()).unwrap_or_else(|| {
            panic!(
                "ident_string's IdentIds did not contain an entry for {} in module {:?}",
                self.ident_id().0,
                self.module_id()
            )
        })
    }

    pub const fn as_u64(self) -> u64 {
        u64::from_ne_bytes(self.to_ne_bytes())
    }

    pub fn fully_qualified(self, interns: &Interns, home: ModuleId) -> ModuleName {
        let module_id = self.module_id();

        if module_id == home {
            ModuleName::from(self.as_str(interns))
        } else {
            // TODO do this without format! to avoid allocation for short strings
            format!(
                "{}.{}",
                self.module_string(interns).as_str(),
                self.as_str(interns)
            )
            .into()
        }
    }

    pub const fn to_ne_bytes(self) -> [u8; 8] {
        unsafe { std::mem::transmute(self) }
    }

    #[cfg(debug_assertions)]
    pub fn contains(self, needle: &str) -> bool {
        format!("{:?}", self).contains(needle)
    }
}

/// Rather than displaying as this:
///
/// Symbol("Foo.bar")
///
/// ...instead display as this:
///
/// `Foo.bar`
impl fmt::Debug for Symbol {
    #[cfg(debug_assertions)]
    #[allow(clippy::print_in_format_impl)]
    fn fmt(&self, f: &mut fmt::Formatter) -> fmt::Result {
        if PRETTY_PRINT_DEBUG_SYMBOLS {
            let module_id = self.module_id();
            let ident_id = self.ident_id();

            match DEBUG_IDENT_IDS_BY_MODULE_ID.lock() {
                Ok(names) => match &names.get(&(module_id.to_zero_indexed() as u32)) {
                    Some(ident_ids) => match ident_ids.get_name(ident_id) {
                        Some(ident_str) => write!(f, "`{:?}.{}`", module_id, ident_str),
                        None => fallback_debug_fmt(*self, f),
                    },
                    None => fallback_debug_fmt(*self, f),
                },
                Err(err) => {
                    // Print and return Err rather than panicking, because this
                    // might be used in a panic error message, and if we panick
                    // while we're already panicking it'll kill the process
                    // without printing any of the errors!
<<<<<<< HEAD
                    eprintln!("DEBUG INFO: Failed to acquire lock for Debug reading from DEBUG_IDENT_IDS_BY_MODULE_ID, presumably because a thread panicked: {:?}", err);
=======
                    use std::io::Write;

                    let mut stderr = std::io::stderr();
                    writeln!(stderr, "DEBUG INFO: Failed to acquire lock for Debug reading from DEBUG_IDENT_IDS_BY_MODULE_ID, presumably because a thread panicked: {:?}", err).unwrap();
>>>>>>> e674c33b

                    fallback_debug_fmt(*self, f)
                }
            }
        } else {
            fallback_debug_fmt(*self, f)
        }
    }

    #[cfg(not(debug_assertions))]
    fn fmt(&self, f: &mut fmt::Formatter) -> fmt::Result {
        fallback_debug_fmt(*self, f)
    }
}

impl fmt::Display for Symbol {
    fn fmt(&self, f: &mut fmt::Formatter) -> fmt::Result {
        let module_id = self.module_id();
        let ident_id = self.ident_id();

        match ident_id {
            IdentId(value) => write!(f, "{:?}.{:?}", module_id, value),
        }
    }
}

impl From<Symbol> for u64 {
    fn from(symbol: Symbol) -> Self {
        symbol.as_u64()
    }
}

fn fallback_debug_fmt(symbol: Symbol, f: &mut fmt::Formatter) -> fmt::Result {
    let module_id = symbol.module_id();
    let ident_id = symbol.ident_id();

    write!(f, "`{:?}.{:?}`", module_id, ident_id)
}

// TODO this is only here to prevent clippy from complaining about an unused
// #[macro_use] on lazy_statc in --release builds, because as of January 2020,
// we only use lazy_static in the debug configuration. If we ever start using
// lazy_static in release builds, this do-nothing macro invocation will be safe to delete!
//
// There's probably also a way to get clippy to stop complaining about the unused
// #[macro_use] but it didn't seem worth the effort since probably someday we'll
// end up using it in release builds anyway. Right? ...Right?
lazy_static! {}

#[cfg(debug_assertions)]
lazy_static! {
    /// This is used in Debug builds only, to let us have a Debug instance
    /// which displays not only the Module ID, but also the Module Name which
    /// corresponds to that ID.
    ///
    static ref DEBUG_MODULE_ID_NAMES: std::sync::Mutex<roc_collections::SmallStringInterner> =
        // This stores a u32 key instead of a ModuleId key so that if there's
        // a problem with ModuleId's Debug implementation, logging this for diagnostic
        // purposes won't recursively trigger ModuleId's Debug instance in the course of printing
        // this out.
        std::sync::Mutex::new(roc_collections::SmallStringInterner::with_capacity(10));
}

#[derive(Debug, Default)]
pub struct Interns {
    pub module_ids: ModuleIds,
    pub all_ident_ids: IdentIdsByModule,
}

impl Interns {
    pub fn module_id(&mut self, name: &ModuleName) -> ModuleId {
        self.module_ids.get_or_insert(name)
    }

    pub fn module_name(&self, module_id: ModuleId) -> &ModuleName {
        self.module_ids.get_name(module_id).unwrap_or_else(|| {
            panic!(
                "Unable to find interns entry for module_id {:?} in Interns {:?}",
                module_id, self
            )
        })
    }

    pub fn symbol(&self, module_id: ModuleId, ident: IdentStr) -> Symbol {
        let ident: Ident = ident.into();

        match self.all_ident_ids.get(&module_id) {
            Some(ident_ids) => match ident_ids.get_id(ident.as_str()) {
                Some(ident_id) => Symbol::new(module_id, ident_id),
                None => {
                    panic!("Interns::symbol could not find ident entry for {:?} for module {:?} in Interns {:?}", ident, module_id, self);
                }
            },
            None => {
                panic!(
                    "Interns::symbol could not find entry for module {:?} in Interns {:?}",
                    module_id, self
                );
            }
        }
    }

    pub fn from_index(module_id: ModuleId, ident_id: u32) -> Symbol {
        Symbol::new(module_id, IdentId(ident_id))
    }
}

pub fn get_module_ident_ids<'a>(
    all_ident_ids: &'a IdentIdsByModule,
    module_id: &ModuleId,
) -> ModuleResult<&'a IdentIds> {
    all_ident_ids
        .get(module_id)
        .with_context(|| ModuleIdNotFoundSnafu {
            module_id: format!("{:?}", module_id),
            all_ident_ids: format!("{:?}", all_ident_ids),
        })
}

pub fn get_module_ident_ids_mut<'a>(
    all_ident_ids: &'a mut IdentIdsByModule,
    module_id: &ModuleId,
) -> ModuleResult<&'a mut IdentIds> {
    all_ident_ids
        .get_mut(module_id)
        .with_context(|| ModuleIdNotFoundSnafu {
            module_id: format!("{:?}", module_id),
            all_ident_ids: "I could not return all_ident_ids here because of borrowing issues.",
        })
}

#[cfg(any(debug_assertions, feature = "debug-symbols"))]
lazy_static! {
    /// This is used in Debug builds only, to let us have a Debug instance
    /// which displays not only the Module ID, but also the Module Name which
    /// corresponds to that ID.
    static ref DEBUG_IDENT_IDS_BY_MODULE_ID: std::sync::Mutex<roc_collections::VecMap<u32, IdentIds>> =
        // This stores a u32 key instead of a ModuleId key so that if there's
        // a problem with ModuleId's Debug implementation, logging this for diagnostic
        // purposes won't recursively trigger ModuleId's Debug instance in the course of printing
        // this out.
        std::sync::Mutex::new(roc_collections::VecMap::default());
}

/// A globally unique ID that gets assigned to each module as it is loaded.
#[derive(Copy, Clone, PartialEq, Eq, Hash)]
pub struct ModuleId(NonZeroU32);

impl ModuleId {
    // NOTE: the define_builtins! macro adds a bunch of constants to this impl,
    //
    // e.g. pub const NUM: ModuleId = …

    const fn from_zero_indexed(mut id: usize) -> Self {
        id += 1;

        // only happens on overflow
        debug_assert!(id != 0);

        ModuleId(unsafe { NonZeroU32::new_unchecked(id as u32) })
    }

    const fn to_zero_indexed(self) -> usize {
        (self.0.get() - 1) as usize
    }

    #[cfg(any(debug_assertions, feature = "debug-symbols"))]
    pub fn register_debug_idents(self, ident_ids: &IdentIds) {
        let mut all = DEBUG_IDENT_IDS_BY_MODULE_ID.lock().expect("Failed to acquire lock for Debug interning into DEBUG_MODULE_ID_NAMES, presumably because a thread panicked.");

        all.insert(self.to_zero_indexed() as u32, ident_ids.clone());
    }

    #[cfg(not(any(debug_assertions, feature = "debug-symbols")))]
    pub fn register_debug_idents(self, _ident_ids: &IdentIds) {
        // This is a no-op that should get DCE'd
    }

    pub fn to_ident_str(self, interns: &Interns) -> &ModuleName {
        interns
            .module_ids
            .get_name(self)
            .unwrap_or_else(|| panic!("Could not find ModuleIds for {:?}", self))
    }
}

impl fmt::Debug for ModuleId {
    /// In debug builds, whenever we create a new ModuleId, we record is name in
    /// a global interning table so that Debug can look it up later. That table
    /// needs a global mutex, so we don't do this in release builds. This means
    /// the Debug impl in release builds only shows the number, not the name (which
    /// it does not have available, due to having never stored it in the mutexed intern table.)
    #[cfg(debug_assertions)]
    fn fmt(&self, f: &mut fmt::Formatter) -> fmt::Result {
        // Originally, this printed both name and numeric ID, but the numeric ID
        // didn't seem to add anything useful. Feel free to temporarily re-add it
        // if it's helpful in debugging!
        let names =
            DEBUG_MODULE_ID_NAMES
                .lock()
                .expect("Failed to acquire lock for Debug reading from DEBUG_MODULE_ID_NAMES, presumably because a thread panicked.");

        if PRETTY_PRINT_DEBUG_SYMBOLS {
            match names.try_get(self.to_zero_indexed()) {
                Some(str_ref) => write!(f, "{}", str_ref),
                None => {
                    panic!(
                        "Could not find a Debug name for module ID {} in {:?}",
                        self.0, names,
                    );
                }
            }
        } else {
            write!(f, "{}", self.0)
        }
    }

    /// In release builds, all we have access to is the number, so only display that.
    #[cfg(not(debug_assertions))]
    fn fmt(&self, f: &mut fmt::Formatter) -> fmt::Result {
        self.0.fmt(f)
    }
}

/// pf.Task
/// 1. build mapping from short name to package
/// 2. when adding new modules from package we need to register them in some other map (this module id goes with short name) (shortname, module-name) -> moduleId
/// 3. pass this around to other modules getting headers parsed. when parsing interfaces we need to use this map to reference shortnames
/// 4. throw away short names. stash the module id in the can env under the resolved module name
/// 5. test:

#[derive(Debug, Clone, PartialEq, Eq, Hash)]
pub enum PackageQualified<'a, T> {
    Unqualified(T),
    Qualified(&'a str, T),
}

/// Package-qualified module name
pub type PQModuleName<'a> = PackageQualified<'a, ModuleName>;

impl<'a, T> PackageQualified<'a, T> {
    pub fn as_inner(&self) -> &T {
        match self {
            PackageQualified::Unqualified(name) => name,
            PackageQualified::Qualified(_, name) => name,
        }
    }
}

#[derive(Debug, Clone)]
pub struct PackageModuleIds<'a> {
    by_id: Vec<PQModuleName<'a>>,
}

impl<'a> PackageModuleIds<'a> {
    pub fn get_or_insert(&mut self, module_name: &PQModuleName<'a>) -> ModuleId {
        if let Some(module_id) = self.get_id(module_name) {
            return module_id;
        }

        // didn't find it, so we'll add it
        let module_id = ModuleId::from_zero_indexed(self.by_id.len());
        self.by_id.push(module_name.clone());
        if cfg!(debug_assertions) {
            Self::insert_debug_name(module_id, module_name);
        }

        module_id
    }

    pub fn into_module_ids(self) -> ModuleIds {
        let by_id: Vec<ModuleName> = self
            .by_id
            .into_iter()
            .map(|pqname| pqname.as_inner().clone())
            .collect();

        ModuleIds { by_id }
    }

    #[cfg(debug_assertions)]
    fn insert_debug_name(module_id: ModuleId, module_name: &PQModuleName) {
        let mut names = DEBUG_MODULE_ID_NAMES.lock().expect("Failed to acquire lock for Debug interning into DEBUG_MODULE_ID_NAMES, presumably because a thread panicked.");

        if names.try_get(module_id.to_zero_indexed()).is_none() {
            match module_name {
                PQModuleName::Unqualified(module) => {
                    names.insert(module.as_str());
                }
                PQModuleName::Qualified(package, module) => {
                    names.insert(&format!("{}.{}", package, module.as_str()));
                }
            }
        }
    }

    #[cfg(not(debug_assertions))]
    fn insert_debug_name(_module_id: ModuleId, _module_name: &PQModuleName) {
        // By design, this is a no-op in release builds!
    }

    pub fn get_id(&self, module_name: &PQModuleName<'a>) -> Option<ModuleId> {
        for (index, name) in self.by_id.iter().enumerate() {
            if name == module_name {
                return Some(ModuleId::from_zero_indexed(index));
            }
        }

        None
    }

    pub fn get_name(&self, id: ModuleId) -> Option<&PQModuleName> {
        self.by_id.get(id.to_zero_indexed())
    }

    pub fn available_modules(&self) -> impl Iterator<Item = &PQModuleName> {
        self.by_id.iter()
    }
}

/// Stores a mapping between ModuleId and InlinableString.
#[derive(Debug, Clone)]
pub struct ModuleIds {
    /// Each ModuleId is an index into this Vec
    by_id: Vec<ModuleName>,
}

impl ModuleIds {
    pub fn get_or_insert(&mut self, module_name: &ModuleName) -> ModuleId {
        if let Some(module_id) = self.get_id(module_name) {
            return module_id;
        }

        // didn't find it, so we'll add it
        let module_id = ModuleId::from_zero_indexed(self.by_id.len());
        self.by_id.push(module_name.clone());
        if cfg!(debug_assertions) {
            Self::insert_debug_name(module_id, module_name);
        }

        module_id
    }

    #[cfg(debug_assertions)]
    fn insert_debug_name(module_id: ModuleId, module_name: &ModuleName) {
        let mut names = DEBUG_MODULE_ID_NAMES.lock().expect("Failed to acquire lock for Debug interning into DEBUG_MODULE_ID_NAMES, presumably because a thread panicked.");

        // TODO make sure modules are never added more than once!
        if names.try_get(module_id.to_zero_indexed()).is_none() {
            names.insert(module_name.as_str());
        }
    }

    #[cfg(not(debug_assertions))]
    fn insert_debug_name(_module_id: ModuleId, _module_name: &ModuleName) {
        // By design, this is a no-op in release builds!
    }

    #[inline]
    pub fn get_id(&self, module_name: &ModuleName) -> Option<ModuleId> {
        for (index, name) in self.by_id.iter().enumerate() {
            if name == module_name {
                return Some(ModuleId::from_zero_indexed(index));
            }
        }

        None
    }

    pub fn get_name(&self, id: ModuleId) -> Option<&ModuleName> {
        self.by_id.get(id.to_zero_indexed())
    }

    pub fn available_modules(&self) -> impl Iterator<Item = &ModuleName> {
        self.by_id.iter()
    }
}

/// An ID that is assigned to interned string identifiers within a module.
/// By turning these strings into numbers, post-canonicalization processes
/// like unification and optimization can run a lot faster.
///
/// This ID is unique within a given module, not globally - so to turn this back into
/// a string, you would need a ModuleId, an IdentId, and a Map<ModuleId, Map<IdentId, String>>.
#[derive(Copy, Clone, Debug, PartialEq, Eq, Hash)]
pub struct IdentId(u32);

impl IdentId {
    pub const fn index(self) -> usize {
        self.0 as usize
    }
}

/// Stores a mapping between Ident and IdentId.
#[derive(Clone, Debug, Default, PartialEq, Eq)]
pub struct IdentIds {
    pub interner: SmallStringInterner,
}

impl IdentIds {
    pub fn ident_strs(&self) -> impl Iterator<Item = (IdentId, &str)> {
        self.interner
            .iter()
            .enumerate()
            .map(|(index, ident)| (IdentId(index as u32), ident))
    }

    pub fn add_str(&mut self, ident_name: &str) -> IdentId {
        IdentId(self.interner.insert(ident_name) as u32)
    }

    pub fn duplicate_ident(&mut self, ident_id: IdentId) -> IdentId {
        IdentId(self.interner.duplicate(ident_id.0 as usize) as u32)
    }

    pub fn get_or_insert(&mut self, name: &str) -> IdentId {
        match self.get_id(name) {
            Some(id) => id,
            None => self.add_str(name),
        }
    }

    // necessary when the name of a value is changed in the editor
    // TODO fix when same ident_name is present multiple times, see issue #2548
    pub fn update_key(&mut self, old_name: &str, new_name: &str) -> Result<IdentId, String> {
        match self.interner.find_and_update(old_name, new_name) {
            Some(index) => Ok(IdentId(index as u32)),
            None => Err(format!("The identifier {:?} is not in IdentIds", old_name)),
        }
    }

    /// Generates a unique, new name that's just a strigified integer
    /// (e.g. "1" or "5"), using an internal counter. Since valid Roc variable
    /// names cannot begin with a number, this has no chance of colliding
    /// with actual user-defined variables.
    ///
    /// This is used, for example, during canonicalization of an Expr::Closure
    /// to generate a unique symbol to refer to that closure.
    pub fn gen_unique(&mut self) -> IdentId {
        IdentId(self.interner.insert_index_str() as u32)
    }

    #[inline(always)]
    pub fn get_id(&self, ident_name: &str) -> Option<IdentId> {
        self.interner
            .find_index(ident_name)
            .map(|i| IdentId(i as u32))
    }

    #[inline(always)]
    pub fn get_id_many<'a>(&'a self, ident_name: &'a str) -> impl Iterator<Item = IdentId> + 'a {
        self.interner
            .find_indices(ident_name)
            .map(|i| IdentId(i as u32))
    }

    pub fn get_name(&self, id: IdentId) -> Option<&str> {
        self.interner.try_get(id.0 as usize)
    }

    pub fn get_name_str_res(&self, ident_id: IdentId) -> ModuleResult<&str> {
        self.get_name(ident_id)
            .with_context(|| IdentIdNotFoundSnafu {
                ident_id,
                ident_ids_str: format!("{:?}", self),
            })
    }

    pub fn len(&self) -> usize {
        self.interner.len()
    }

    pub fn is_empty(&self) -> bool {
        self.interner.is_empty()
    }
}

#[derive(Debug, Default)]
pub struct IdentIdsByModule(VecMap<ModuleId, IdentIds>);

impl IdentIdsByModule {
    pub fn get_or_insert(&mut self, module_id: ModuleId) -> &mut IdentIds {
        self.0.get_or_insert(module_id, IdentIds::default)
    }

    pub fn get_mut(&mut self, key: &ModuleId) -> Option<&mut IdentIds> {
        self.0.get_mut(key)
    }

    pub fn get(&self, key: &ModuleId) -> Option<&IdentIds> {
        self.0.get(key)
    }

    pub fn insert(&mut self, key: ModuleId, value: IdentIds) -> Option<IdentIds> {
        self.0.insert(key, value)
    }

    pub fn keys(&self) -> impl Iterator<Item = &ModuleId> {
        self.0.keys()
    }

    pub fn len(&self) -> usize {
        self.0.len()
    }

    pub fn is_empty(&self) -> bool {
        self.0.is_empty()
    }
}

// BUILTINS

const fn offset_helper<const N: usize>(mut array: [u32; N]) -> [u32; N] {
    let mut sum = 0u32;

    let mut i = 0;
    while i < N {
        // In rust 1.60 change to: (array[i], sum) = (sum, sum + array[i]);
        let temp = array[i];
        array[i] = sum;
        sum += temp;

        i += 1;
    }

    array
}

const fn byte_slice_equality(a: &[u8], b: &[u8]) -> bool {
    if a.len() != b.len() {
        return false;
    }

    let mut i = 0;
    while i < a.len() {
        if a[i] != b[i] {
            return false;
        }

        i += 1;
    }

    true
}

const fn find_duplicates<const N: usize>(array: [&str; N]) -> Option<(usize, usize)> {
    let mut i = 0;
    while i < N {
        let needle = array[i];
        let mut j = i + 1;
        while j < N {
            if byte_slice_equality(needle.as_bytes(), array[j].as_bytes()) {
                return Some((i, j));
            }

            j += 1;
        }

        i += 1;
    }

    None
}

const fn check_indices<const N: usize>(array: [u32; N]) -> Option<(u32, usize)> {
    let mut i = 0;
    while i < N {
        if array[i] as usize != i {
            return Some((array[i], i));
        }

        i += 1;
    }

    None
}

macro_rules! define_builtins {
    {
        $(
            $module_id:literal $module_const:ident: $module_name:literal => {
                $(
                    $ident_id:literal $ident_const:ident: $ident_name:literal $($imported:ident)?
                )*
            }
        )+
        num_modules: $total:literal
    } => {
        impl IdentIds {
            pub fn exposed_builtins(extra_capacity: usize) -> IdentIdsByModule {
                let mut exposed_idents_by_module = VecMap::with_capacity(extra_capacity + $total);

                $(
                    let module_id = ModuleId::$module_const;
                    debug_assert!(!exposed_idents_by_module.contains_key(&module_id), r"Error setting up Builtins: when setting up module {} {:?} - the module ID {} is already present in the map. Check the map for duplicate module IDs!", $module_id, $module_name, $module_id);

                    let ident_ids = {
                        const TOTAL : usize = (&[ $($ident_name),* ] as &[&str]).len();
                        const NAMES : [ &str; TOTAL] = [ $($ident_name),* ];
                        const LENGTHS: [ u16; TOTAL] = [ $($ident_name.len() as u16),* ];
                        const OFFSETS: [ u32; TOTAL] = offset_helper([ $($ident_name.len() as u32),* ]);
                        const BUFFER: &str = concat!($($ident_name),*);

                        const LENGTH_CHECK: Option<(u32, usize)> = check_indices([ $($ident_id),* ]);
                        const DUPLICATE_CHECK: Option<(usize, usize)> = find_duplicates(NAMES);

                        if cfg!(debug_assertions) {
                            match LENGTH_CHECK {
                                None => (),
                                Some((given, expected)) => panic!(
                                    "Symbol {} : {} should have index {} based on the insertion order, try {} : {} instead",
                                    given, NAMES[expected], expected, expected, NAMES[expected],
                                ),
                            }
                        };

                        if cfg!(debug_assertions) {
                            match DUPLICATE_CHECK {
                                None => (),
                                Some((first, second)) => panic!(
                                    "Symbol {} : {} is duplicated at position {}, try removing the duplicate",
                                    first, NAMES[first], second
                                ),
                            }
                        };

                        // Safety: all lengths are non-negative and smaller than 2^15
                        let interner = unsafe {
                            SmallStringInterner::from_parts (
                            BUFFER.as_bytes().to_vec(),
                            LENGTHS.to_vec(),
                            OFFSETS.to_vec(),
                        )};

                        IdentIds{ interner }
                    };

                    if cfg!(debug_assertions) {
                        let name = PQModuleName::Unqualified($module_name.into());
                        PackageModuleIds::insert_debug_name(module_id, &name);
                        module_id.register_debug_idents(&ident_ids);
                    }


                    exposed_idents_by_module.insert(
                        module_id,
                        ident_ids
                    );
                )+

                debug_assert!(exposed_idents_by_module.len() == $total, "Error setting up Builtins: `total:` is set to the wrong amount. It was set to {} but {} modules were set up.", $total, exposed_idents_by_module.len());

                IdentIdsByModule(exposed_idents_by_module)
            }
        }

        impl ModuleId {
            pub const fn is_builtin(self) -> bool {
                // This is a builtin ModuleId iff it's below the
                // total number of builtin modules, since they
                // take up the first $total ModuleId numbers.
                self.to_zero_indexed() < $total
            }

            $(
                pub const $module_const: ModuleId = ModuleId::from_zero_indexed($module_id);
            )+
        }

        impl Default for ModuleIds {
            fn default() -> Self {
                // +1 because the user will be compiling at least 1 non-builtin module!
                let capacity = $total + 1;

                let mut by_id = Vec::with_capacity(capacity);

                let mut insert_both = |id: ModuleId, name_str: &'static str| {
                    let name: ModuleName = name_str.into();

                    if cfg!(debug_assertions) {
                        Self::insert_debug_name(id, &name);
                    }

                    by_id.push(name);
                };

                $(
                    insert_both(ModuleId::$module_const, $module_name);
                )+

                ModuleIds {  by_id }
            }
        }

        impl<'a> Default for PackageModuleIds<'a> {
            fn default() -> Self {
                // +1 because the user will be compiling at least 1 non-builtin module!
                let capacity = $total + 1;

                let mut by_id = Vec::with_capacity(capacity);

                let mut insert_both = |id: ModuleId, name_str: &'static str| {
                    let raw_name: IdentStr = name_str.into();
                    let name = PQModuleName::Unqualified(raw_name.into());

                    if cfg!(debug_assertions) {
                        Self::insert_debug_name(id, &name);
                    }

                    by_id.push(name);
                };

                $(
                    insert_both(ModuleId::$module_const, $module_name);
                )+

                PackageModuleIds { by_id }
            }
        }

        impl Symbol {
            $(
                $(
                    pub const $ident_const: Symbol = Symbol::new(ModuleId::$module_const, IdentId($ident_id));
                )*
            )+

            /// The default idents that should be in scope,
            /// and what symbols they should resolve to.
            ///
            /// This is for type aliases like `Int` and `Str` and such.
            pub fn default_in_scope() -> VecMap<Ident, (Symbol, Region)> {
                let mut scope = VecMap::default();

                $(
                    $(
                        $(
                            // TODO is there a cleaner way to do this?
                            // The goal is to make sure that we only
                            // actually import things into scope if
                            // they are tagged as "imported" in define_builtins!
                            let $imported = true;

                            if $imported {
                                scope.insert($ident_name.into(), (Symbol::new(ModuleId::$module_const, IdentId($ident_id)), Region::zero()));
                            }
                        )?
                    )*
                )+

                scope
            }
        }
    };
}

// NOTE: Some of these builtins have a # in their names.
// This is because they are for compiler use only, and should not cause
// namespace conflicts with userspace!
define_builtins! {
    0 ATTR: "#Attr" => {
        0 UNDERSCORE: "_" // the _ used in pattern matches. This is Symbol 0.
        1 ATTR_ATTR: "Attr" // the #Attr.Attr type alias, used in uniqueness types.
        2 ARG_1: "#arg1"
        3 ARG_2: "#arg2"
        4 ARG_3: "#arg3"
        5 ARG_4: "#arg4"
        6 ARG_5: "#arg5"
        7 ARG_6: "#arg6"
        8 ARG_7: "#arg7"
        9 ARG_8: "#arg8"
        10 INC: "#inc" // internal function that increments the refcount
        11 DEC: "#dec" // internal function that increments the refcount
        12 ARG_CLOSURE: "#arg_closure" // symbol used to store the closure record
        13 LIST_EQ: "#list_eq" // internal function that checks list equality

        14 GENERIC_HASH: "#generic_hash" // hash of arbitrary layouts
        15 GENERIC_HASH_REF: "#generic_hash_by_ref" // hash of arbitrary layouts, passed as an opaque pointer

        16 GENERIC_EQ_REF: "#generic_eq_by_ref" // equality of arbitrary layouts, passed as an opaque pointer
        17 GENERIC_RC_REF: "#generic_rc_by_ref" // refcount of arbitrary layouts, passed as an opaque pointer

        18 GENERIC_EQ: "#generic_eq" // internal function that checks generic equality

        // a user-defined function that we need to capture in a closure
        // see e.g. Set.walk
        19 USER_FUNCTION: "#user_function"

        // A caller (wrapper) that we pass to zig for it to be able to call Roc functions
        20 ZIG_FUNCTION_CALLER: "#zig_function_caller"

        // a caller (wrapper) for comparison
        21 GENERIC_COMPARE_REF: "#generic_compare_ref"

        // used to initialize parameters in borrow.rs
        22 EMPTY_PARAM: "#empty_param"

        // used by the dev backend to store the pointer to where to store large return types
        23 RET_POINTER: "#ret_pointer"

        // used in wasm dev backend to mark temporary values in the VM stack
        24 WASM_TMP: "#wasm_tmp"

        // the _ used in mono when a specialized symbol is deleted
        25 REMOVED_SPECIALIZATION: "#removed_specialization"

        // used in dev backend
        26 DEV_TMP: "#dev_tmp"
        27 DEV_TMP2: "#dev_tmp2"
        28 DEV_TMP3: "#dev_tmp3"
        29 DEV_TMP4: "#dev_tmp4"
        30 DEV_TMP5: "#dev_tmp5"
    }
    // Fake module for storing derived function symbols
    1 DERIVED: "#Derived" => {
    }
    2 NUM: "Num" => {
        0 NUM_NUM: "Num"  // the Num.Num type alias
        1 NUM_I128: "I128"  // the Num.I128 type alias
        2 NUM_U128: "U128"  // the Num.U128 type alias
        3 NUM_I64: "I64"  // the Num.I64 type alias
        4 NUM_U64: "U64"  // the Num.U64 type alias
        5 NUM_I32: "I32"  // the Num.I32 type alias
        6 NUM_U32: "U32"  // the Num.U32 type alias
        7 NUM_I16: "I16"  // the Num.I16 type alias
        8 NUM_U16: "U16"  // the Num.U16 type alias
        9 NUM_I8: "I8"  // the Num.I8 type alias
        10 NUM_U8: "U8"  // the Num.U8 type alias
        11 NUM_INTEGER: "Integer" // Int : Num Integer
        12 NUM_F64: "F64"  // the Num.F64 type alias
        13 NUM_F32: "F32"  // the Num.F32 type alias
        14 NUM_FLOATINGPOINT: "FloatingPoint" // Float : Num FloatingPoint
        15 NUM_MAX_F32: "maxF32"
        16 NUM_MIN_F32: "minF32"
        17 NUM_ABS: "abs"
        18 NUM_NEG: "neg"
        19 NUM_ADD: "add"
        20 NUM_SUB: "sub"
        21 NUM_MUL: "mul"
        22 NUM_LT: "isLt"
        23 NUM_LTE: "isLte"
        24 NUM_GT: "isGt"
        25 NUM_GTE: "isGte"
        26 NUM_TO_FRAC: "toFrac"
        27 NUM_SIN: "sin"
        28 NUM_COS: "cos"
        29 NUM_TAN: "tan"
        30 NUM_IS_ZERO: "isZero"
        31 NUM_IS_EVEN: "isEven"
        32 NUM_IS_ODD: "isOdd"
        33 NUM_IS_POSITIVE: "isPositive"
        34 NUM_IS_NEGATIVE: "isNegative"
        35 NUM_REM: "rem"
        36 NUM_REM_CHECKED: "remChecked"
        37 NUM_DIV_FRAC: "div"
        38 NUM_DIV_FRAC_CHECKED: "divChecked"
        39 NUM_DIV_TRUNC: "divTrunc"
        40 NUM_DIV_TRUNC_CHECKED: "divTruncChecked"
        41 NUM_SQRT: "sqrt"
        42 NUM_SQRT_CHECKED: "sqrtChecked"
        43 NUM_LOG: "log"
        44 NUM_LOG_CHECKED: "logChecked"
        45 NUM_ROUND: "round"
        46 NUM_COMPARE: "compare"
        47 NUM_POW: "pow"
        48 NUM_CEILING: "ceiling"
        49 NUM_POW_INT: "powInt"
        50 NUM_FLOOR: "floor"
        51 NUM_ADD_WRAP: "addWrap"
        52 NUM_ADD_CHECKED: "addChecked"
        53 NUM_ADD_SATURATED: "addSaturated"
        54 NUM_ATAN: "atan"
        55 NUM_ACOS: "acos"
        56 NUM_ASIN: "asin"
        57 NUM_SIGNED128: "Signed128"
        58 NUM_SIGNED64: "Signed64"
        59 NUM_SIGNED32: "Signed32"
        60 NUM_SIGNED16: "Signed16"
        61 NUM_SIGNED8: "Signed8"
        62 NUM_UNSIGNED128: "Unsigned128"
        63 NUM_UNSIGNED64: "Unsigned64"
        64 NUM_UNSIGNED32: "Unsigned32"
        65 NUM_UNSIGNED16: "Unsigned16"
        66 NUM_UNSIGNED8: "Unsigned8"
        67 NUM_BINARY64: "Binary64"
        68 NUM_BINARY32: "Binary32"
        69 NUM_BITWISE_AND: "bitwiseAnd"
        70 NUM_BITWISE_XOR: "bitwiseXor"
        71 NUM_BITWISE_OR: "bitwiseOr"
        72 NUM_SHIFT_LEFT: "shiftLeftBy"
        73 NUM_SHIFT_RIGHT: "shiftRightBy"
        74 NUM_SHIFT_RIGHT_ZERO_FILL: "shiftRightZfBy"
        75 NUM_SUB_WRAP: "subWrap"
        76 NUM_SUB_CHECKED: "subChecked"
        77 NUM_SUB_SATURATED: "subSaturated"
        78 NUM_MUL_WRAP: "mulWrap"
        79 NUM_MUL_CHECKED: "mulChecked"
        80 NUM_MUL_SATURATED: "mulSaturated"
        81 NUM_INT: "Int"
        82 NUM_FRAC: "Frac"
        83 NUM_NATURAL: "Natural"
        84 NUM_NAT: "Nat"
        85 NUM_INT_CAST: "intCast"
        86 NUM_IS_MULTIPLE_OF: "isMultipleOf"
        87 NUM_DECIMAL: "Decimal"
        88 NUM_DEC: "Dec"  // the Num.Dectype alias
        89 NUM_BYTES_TO_U16: "bytesToU16"
        90 NUM_BYTES_TO_U32: "bytesToU32"
        91 NUM_CAST_TO_NAT: "#castToNat"
        92 NUM_DIV_CEIL: "divCeil"
        93 NUM_DIV_CEIL_CHECKED: "divCeilChecked"
        94 NUM_TO_STR: "toStr"
        95 NUM_MIN_I8: "minI8"
        96 NUM_MAX_I8: "maxI8"
        97 NUM_MIN_U8: "minU8"
        98 NUM_MAX_U8: "maxU8"
        99 NUM_MIN_I16: "minI16"
        100 NUM_MAX_I16: "maxI16"
        101 NUM_MIN_U16: "minU16"
        102 NUM_MAX_U16: "maxU16"
        103 NUM_MIN_I32: "minI32"
        104 NUM_MAX_I32: "maxI32"
        105 NUM_MIN_U32: "minU32"
        106 NUM_MAX_U32: "maxU32"
        107 NUM_MIN_I64: "minI64"
        108 NUM_MAX_I64: "maxI64"
        109 NUM_MIN_U64: "minU64"
        110 NUM_MAX_U64: "maxU64"
        111 NUM_MIN_I128: "minI128"
        112 NUM_MAX_I128: "maxI128"
        113 NUM_TO_I8: "toI8"
        114 NUM_TO_I8_CHECKED: "toI8Checked"
        115 NUM_TO_I16: "toI16"
        116 NUM_TO_I16_CHECKED: "toI16Checked"
        117 NUM_TO_I32: "toI32"
        118 NUM_TO_I32_CHECKED: "toI32Checked"
        119 NUM_TO_I64: "toI64"
        120 NUM_TO_I64_CHECKED: "toI64Checked"
        121 NUM_TO_I128: "toI128"
        122 NUM_TO_I128_CHECKED: "toI128Checked"
        123 NUM_TO_U8: "toU8"
        124 NUM_TO_U8_CHECKED: "toU8Checked"
        125 NUM_TO_U16: "toU16"
        126 NUM_TO_U16_CHECKED: "toU16Checked"
        127 NUM_TO_U32: "toU32"
        128 NUM_TO_U32_CHECKED: "toU32Checked"
        129 NUM_TO_U64: "toU64"
        130 NUM_TO_U64_CHECKED: "toU64Checked"
        131 NUM_TO_U128: "toU128"
        132 NUM_TO_U128_CHECKED: "toU128Checked"
        133 NUM_TO_NAT: "toNat"
        134 NUM_TO_NAT_CHECKED: "toNatChecked"
        135 NUM_TO_F32: "toF32"
        136 NUM_TO_F32_CHECKED: "toF32Checked"
        137 NUM_TO_F64: "toF64"
        138 NUM_TO_F64_CHECKED: "toF64Checked"
        139 NUM_MAX_F64: "maxF64"
        140 NUM_MIN_F64: "minF64"
    }
    3 BOOL: "Bool" => {
        0 BOOL_BOOL: "Bool" // the Bool.Bool type alias
        1 BOOL_FALSE: "False" imported // Bool.Bool = [False, True]
                                       // NB: not strictly needed; used for finding tag names in error suggestions
        2 BOOL_TRUE: "True" imported // Bool.Bool = [False, True]
                                     // NB: not strictly needed; used for finding tag names in error suggestions
        3 BOOL_AND: "and"
        4 BOOL_OR: "or"
        5 BOOL_NOT: "not"
        6 BOOL_XOR: "xor"
        7 BOOL_EQ: "isEq"
        8 BOOL_NEQ: "isNotEq"
    }
    4 STR: "Str" => {
        0 STR_STR: "Str" imported // the Str.Str type alias
        1 STR_IS_EMPTY: "isEmpty"
        2 STR_APPEND: "#append" // unused
        3 STR_CONCAT: "concat"
        4 STR_JOIN_WITH: "joinWith"
        5 STR_SPLIT: "split"
        6 STR_COUNT_GRAPHEMES: "countGraphemes"
        7 STR_STARTS_WITH: "startsWith"
        8 STR_ENDS_WITH: "endsWith"
        9 STR_FROM_UTF8: "fromUtf8"
        10 STR_UT8_PROBLEM: "Utf8Problem" // the Utf8Problem type alias
        11 STR_UT8_BYTE_PROBLEM: "Utf8ByteProblem" // the Utf8ByteProblem type alias
        12 STR_TO_UTF8: "toUtf8"
        13 STR_STARTS_WITH_SCALAR: "startsWithScalar"
        14 STR_ALIAS_ANALYSIS_STATIC: "#aliasAnalysisStatic" // string with the static lifetime
        15 STR_FROM_UTF8_RANGE: "fromUtf8Range"
        16 STR_REPEAT: "repeat"
        17 STR_TRIM: "trim"
        18 STR_TRIM_LEFT: "trimLeft"
        19 STR_TRIM_RIGHT: "trimRight"
        20 STR_TO_DEC: "toDec"
        21 STR_TO_F64: "toF64"
        22 STR_TO_F32: "toF32"
        23 STR_TO_NAT: "toNat"
        24 STR_TO_U128: "toU128"
        25 STR_TO_I128: "toI128"
        26 STR_TO_U64: "toU64"
        27 STR_TO_I64: "toI64"
        28 STR_TO_U32: "toU32"
        29 STR_TO_I32: "toI32"
        30 STR_TO_U16: "toU16"
        31 STR_TO_I16: "toI16"
        32 STR_TO_U8: "toU8"
        33 STR_TO_I8: "toI8"
        34 STR_TO_SCALARS: "toScalars"
        35 STR_GET_UNSAFE: "getUnsafe"
        36 STR_COUNT_UTF8_BYTES: "countUtf8Bytes"
        37 STR_SUBSTRING_UNSAFE: "substringUnsafe"
        38 STR_SPLIT_FIRST: "splitFirst"
        39 STR_SPLIT_LAST: "splitLast"
        40 STR_WALK_UTF8_WITH_INDEX: "walkUtf8WithIndex"
        41 STR_RESERVE: "reserve"
        42 STR_APPEND_SCALAR_UNSAFE: "appendScalarUnsafe"
        43 STR_APPEND_SCALAR: "appendScalar"
        44 STR_GET_SCALAR_UNSAFE: "getScalarUnsafe"
        45 STR_WALK_SCALARS: "walkScalars"
        46 STR_WALK_SCALARS_UNTIL: "walkScalarsUntil"
    }
    5 LIST: "List" => {
        0 LIST_LIST: "List" imported // the List.List type alias
        1 LIST_IS_EMPTY: "isEmpty"
        2 LIST_GET: "get"
        3 LIST_SET: "set"
        4 LIST_APPEND: "append"
        5 LIST_MAP: "map"
        6 LIST_LEN: "len"
        7 LIST_WALK_BACKWARDS: "walkBackwards"
        8 LIST_CONCAT: "concat"
        9 LIST_FIRST: "first"
        10 LIST_SINGLE: "single"
        11 LIST_REPEAT: "repeat"
        12 LIST_REVERSE: "reverse"
        13 LIST_PREPEND: "prepend"
        14 LIST_JOIN: "join"
        15 LIST_KEEP_IF: "keepIf"
        16 LIST_CONTAINS: "contains"
        17 LIST_SUM: "sum"
        18 LIST_WALK: "walk"
        19 LIST_LAST: "last"
        20 LIST_KEEP_OKS: "keepOks"
        21 LIST_KEEP_ERRS: "keepErrs"
        22 LIST_MAP_WITH_INDEX: "mapWithIndex"
        23 LIST_MAP2: "map2"
        24 LIST_MAP3: "map3"
        25 LIST_PRODUCT: "product"
        26 LIST_WALK_UNTIL: "walkUntil"
        27 LIST_RANGE: "range"
        28 LIST_SORT_WITH: "sortWith"
        29 LIST_DROP: "drop"
        30 LIST_SWAP: "swap"
        31 LIST_DROP_AT: "dropAt"
        32 LIST_DROP_LAST: "dropLast"
        33 LIST_MIN: "min"
        34 LIST_MIN_LT: "#minlt"
        35 LIST_MAX: "max"
        36 LIST_MAX_GT: "#maxGt"
        37 LIST_MAP4: "map4"
        38 LIST_DROP_FIRST: "dropFirst"
        39 LIST_JOIN_MAP: "joinMap"
        40 LIST_JOIN_MAP_CONCAT: "#joinMapConcat"
        41 LIST_ANY: "any"
        42 LIST_TAKE_FIRST: "takeFirst"
        43 LIST_TAKE_LAST: "takeLast"
        44 LIST_FIND: "find"
        45 LIST_FIND_RESULT: "#find_result" // symbol used in the definition of List.find
        46 LIST_SUBLIST: "sublist"
        47 LIST_INTERSPERSE: "intersperse"
        48 LIST_INTERSPERSE_CLOS: "#intersperseClos"
        49 LIST_SPLIT: "split"
        50 LIST_SPLIT_CLOS: "#splitClos"
        51 LIST_ALL: "all"
        52 LIST_DROP_IF: "dropIf"
        53 LIST_DROP_IF_PREDICATE: "#dropIfPred"
        54 LIST_SORT_ASC: "sortAsc"
        55 LIST_SORT_DESC: "sortDesc"
        56 LIST_SORT_DESC_COMPARE: "#sortDescCompare"
        57 LIST_REPLACE: "replace"
        58 LIST_IS_UNIQUE: "#isUnique"
        59 LIST_FIND_INDEX: "findIndex"
        60 LIST_GET_UNSAFE: "getUnsafe"
        61 LIST_REPLACE_UNSAFE: "replaceUnsafe"
        62 LIST_WITH_CAPACITY: "withCapacity"
        63 LIST_ITERATE: "iterate"
    }
    6 RESULT: "Result" => {
        0 RESULT_RESULT: "Result" // the Result.Result type alias
        1 RESULT_OK: "Ok" imported // Result.Result a e = [Ok a, Err e]
                                   // NB: not strictly needed; used for finding tag names in error suggestions
        2 RESULT_ERR: "Err" imported // Result.Result a e = [Ok a, Err e]
                                     // NB: not strictly needed; used for finding tag names in error suggestions
        3 RESULT_MAP: "map"
        4 RESULT_MAP_ERR: "mapErr"
        5 RESULT_WITH_DEFAULT: "withDefault"
        6 RESULT_AFTER: "after"
        7 RESULT_IS_OK: "isOk"
        8 RESULT_IS_ERR: "isErr"
    }
    7 DICT: "Dict" => {
        0 DICT_DICT: "Dict" imported // the Dict.Dict type alias
        1 DICT_EMPTY: "empty"
        2 DICT_SINGLE: "single"
        3 DICT_GET: "get"
        4 DICT_GET_RESULT: "#get_result" // symbol used in the definition of Dict.get
        5 DICT_WALK: "walk"
        6 DICT_INSERT: "insert"
        7 DICT_LEN: "len"

        8 DICT_REMOVE: "remove"
        9 DICT_CONTAINS: "contains"
        10 DICT_KEYS: "keys"
        11 DICT_VALUES: "values"

        12 DICT_UNION: "union"
        13 DICT_INTERSECTION: "intersection"
        14 DICT_DIFFERENCE: "difference"
    }
    8 SET: "Set" => {
        0 SET_SET: "Set" imported // the Set.Set type alias
        1 SET_EMPTY: "empty"
        2 SET_SINGLE: "single"
        3 SET_LEN: "len"
        4 SET_INSERT: "insert"
        5 SET_REMOVE: "remove"
        6 SET_UNION: "union"
        7 SET_DIFFERENCE: "difference"
        8 SET_INTERSECTION: "intersection"
        9 SET_TO_LIST: "toList"
        10 SET_FROM_LIST: "fromList"
        11 SET_WALK: "walk"
        12 SET_WALK_USER_FUNCTION: "#walk_user_function"
        13 SET_CONTAINS: "contains"
        14 SET_TO_DICT: "toDict"
    }
    9 BOX: "Box" => {
        0 BOX_BOX_TYPE: "Box" imported // the Box.Box opaque type
        1 BOX_BOX_FUNCTION: "box" // Box.box
        2 BOX_UNBOX: "unbox"
    }
    10 ENCODE: "Encode" => {
        0 ENCODE_ENCODER: "Encoder"
        1 ENCODE_ENCODING: "Encoding"
        2 ENCODE_TO_ENCODER: "toEncoder"
        3 ENCODE_ENCODERFORMATTING: "EncoderFormatting"
        4 ENCODE_U8: "u8"
        5 ENCODE_U16: "u16"
        6 ENCODE_U32: "u32"
        7 ENCODE_U64: "u64"
        8 ENCODE_U128: "u128"
        9 ENCODE_I8: "i8"
        10 ENCODE_I16: "i16"
        11 ENCODE_I32: "i32"
        12 ENCODE_I64: "i64"
        13 ENCODE_I128: "i128"
        14 ENCODE_F32: "f32"
        15 ENCODE_F64: "f64"
        16 ENCODE_DEC: "dec"
        17 ENCODE_BOOL: "bool"
        18 ENCODE_STRING: "string"
        19 ENCODE_LIST: "list"
        20 ENCODE_RECORD: "record"
        21 ENCODE_TAG: "tag"
        22 ENCODE_CUSTOM: "custom"
        23 ENCODE_APPEND_WITH: "appendWith"
        24 ENCODE_APPEND: "append"
        25 ENCODE_TO_BYTES: "toBytes"
    }
    11 JSON: "Json" => {
        0 JSON_JSON: "Json"
    }

    num_modules: 12 // Keep this count up to date by hand! (TODO: see the mut_map! macro for how we could determine this count correctly in the macro)
}<|MERGE_RESOLUTION|>--- conflicted
+++ resolved
@@ -182,14 +182,10 @@
                     // might be used in a panic error message, and if we panick
                     // while we're already panicking it'll kill the process
                     // without printing any of the errors!
-<<<<<<< HEAD
-                    eprintln!("DEBUG INFO: Failed to acquire lock for Debug reading from DEBUG_IDENT_IDS_BY_MODULE_ID, presumably because a thread panicked: {:?}", err);
-=======
                     use std::io::Write;
 
                     let mut stderr = std::io::stderr();
                     writeln!(stderr, "DEBUG INFO: Failed to acquire lock for Debug reading from DEBUG_IDENT_IDS_BY_MODULE_ID, presumably because a thread panicked: {:?}", err).unwrap();
->>>>>>> e674c33b
 
                     fallback_debug_fmt(*self, f)
                 }
