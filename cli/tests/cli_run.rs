--- conflicted
+++ resolved
@@ -16,34 +16,8 @@
     use serial_test::serial;
     use std::path::Path;
 
-<<<<<<< HEAD
-    use std::sync::Once;
-
-    static INIT: Once = Once::new();
-
-    fn initialize() {
-        let env_path = "";
-        let env_home = "";
-        let emit_bin = "-femit-bin=examples/benchmarks/platform/host.o";
-        let zig_host_src = "examples/benchmarks/platform/host.zig";
-        let zig_str_path = "compiler/builtins/bitcodes/src/str.zig";
-
-        INIT.call_once_force(|_| {
-            roc_build::link::try_build_zig_host(
-                env_path,
-                env_home,
-                emit_bin,
-                zig_host_src,
-                zig_str_path,
-            )
-            .map(|_| ())
-            .unwrap_or(());
-        });
-    }
-=======
     #[cfg(not(debug_assertions))]
     use roc_collections::all::MutMap;
->>>>>>> 16a12d21
 
     #[cfg(not(target_os = "macos"))]
     const ALLOW_VALGRIND: bool = true;
@@ -402,16 +376,8 @@
     }
 
     #[cfg(not(debug_assertions))]
-<<<<<<< HEAD
-    fn check_for_tests(examples_dir: &str, all_examples: &mut HashMap<&str, Example<'_>>) {
-        use std::collections::HashMap;
-        use std::fs;
-
-        let entries = fs::read_dir(examples_dir).unwrap_or_else(|err| {
-=======
     fn check_for_tests(examples_dir: &str, all_examples: &mut MutMap<&str, Example<'_>>) {
         let entries = std::fs::read_dir(examples_dir).unwrap_or_else(|err| {
->>>>>>> 16a12d21
             panic!(
                 "Error trying to read {} as an examples directory: {}",
                 examples_dir, err
@@ -437,11 +403,7 @@
     }
 
     #[cfg(not(debug_assertions))]
-<<<<<<< HEAD
-    fn check_for_benchmarks(benchmarks_dir: &str, all_benchmarks: &mut HashMap<&str, Example<'_>>) {
-=======
     fn check_for_benchmarks(benchmarks_dir: &str, all_benchmarks: &mut MutMap<&str, Example<'_>>) {
->>>>>>> 16a12d21
         use std::ffi::OsStr;
         use std::fs::File;
         use std::io::Read;
